--- conflicted
+++ resolved
@@ -11,11 +11,7 @@
 slog = "2.5.2"
 slog-term = "2.6.0"
 slog-async = "2.5.0"
-<<<<<<< HEAD
-rand = "0.7.3"
-=======
 rand = "0.8.3"
->>>>>>> 01ff7c75
 chrono = "0.4.13"
 csv = "1.1.6"
 mimalloc = { version = "0.1.22", default-features = false }
