--- conflicted
+++ resolved
@@ -63,13 +63,8 @@
 sce = { git = "https://github.com/parazodiac/SingleCellExperiment", version = "0.1.1" }
 
 [dependencies.clap]
-<<<<<<< HEAD
-version = "=3.0.0-beta.5"
-features = ["wrap_help"]
-=======
 version = "3.0.14"
 features = ["wrap_help", "cargo"]
->>>>>>> 52ce3657
 
 [profile.release]
 #debug = true
