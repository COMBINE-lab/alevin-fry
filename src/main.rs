--- conflicted
+++ resolved
@@ -16,12 +16,9 @@
 use libradicl::schema::ResolutionStrategy;
 use mimalloc::MiMalloc;
 use rand::Rng;
-<<<<<<< HEAD
 use slog::{crit, o, warn, Drain};
 use std::unimplemented;
-=======
-use slog::{crit, info, o, warn, Drain};
->>>>>>> 2a0a0d6a
+
 
 #[global_allocator]
 static GLOBAL: MiMalloc = MiMalloc;
