// Copyright 2020 Rob Patro, Avi Srivastava. All rights reserved.
// Use of this source code is governed by a BSD-style
// license that can be found in the LICENSE file.

extern crate fasthash;
extern crate slog;

#[allow(unused_imports)]
use self::slog::info;
use fasthash::sea::Hash64;
#[allow(unused_imports)]
use fasthash::RandomState;
use rand::{thread_rng, Rng};
use statrs::distribution::Multinomial;
use std::collections::HashMap;
use std::f32;

//#[derive(Clone, Debug)]
//pub struct SalmonEQClass {
//    pub labels: Vec<u32>,
//    pub counts: u32,
//}

const MIN_ALPHA: f32 = 1e-8;
const ALPHA_CHECK_CUTOFF: f32 = 1e-2;

const MIN_ITER: u32 = 50;
const MAX_ITER: u32 = 10_000;
const REL_DIFF_TOLERANCE: f32 = 1e-2;

pub fn em_update(
    alphas_in: &[f32],
    alphas_out: &mut Vec<f32>,
    eqclasses: &HashMap<Vec<u32>, u32, fasthash::RandomState<Hash64>>,
) {
    // loop over all the eqclasses
    for (labels, count) in eqclasses {
        if labels.len() > 1 {
            let mut denominator: f32 = 0.0;
            for label in labels {
                denominator += alphas_in[*label as usize];
            }

            if denominator > 0.0 {
                let inv_denominator = *count as f32 / denominator;
                for label in labels {
                    let index = *label as usize;
                    let count = alphas_in[index] * inv_denominator;
                    alphas_out[index] += count;
                }
            }
        } else {
            let tidx = labels.get(0).expect("can't extract labels");
            alphas_out[*tidx as usize] += *count as f32;
        }
    }
}

pub fn em_optimize(
    eqclasses: &HashMap<Vec<u32>, u32, fasthash::RandomState<Hash64>>,
    unique_evidence: &mut Vec<bool>,
    no_ambiguity: &mut Vec<bool>,
    num_alphas: usize,
    only_unique: bool,
    _log: &slog::Logger,
) -> Vec<f32> {
    // set up starting alphas as 0.5
    let mut alphas_in: Vec<f32> = vec![0.5; num_alphas];
    let mut alphas_out: Vec<f32> = vec![0.0; num_alphas];

    for (labels, count) in eqclasses {
        if labels.len() == 1 {
            let idx = labels.get(0).expect("can't extract labels");
            alphas_in[*idx as usize] += *count as f32;
            unique_evidence[*idx as usize] = true;
        } else {
            for idx in labels {
                no_ambiguity[*idx as usize] = false;
            }
        }
    }

    if only_unique {
        alphas_in.iter_mut().for_each(|alpha| {
            *alpha -= 0.5;
        });

        return alphas_in;
    }

    // TODO: is it even necessary?
    alphas_in.iter_mut().for_each(|alpha| *alpha *= 1e-3);

    let mut it_num: u32 = 0;
    let mut converged: bool = true;
    while it_num < MIN_ITER || (it_num < MAX_ITER && !converged) {
        // perform one round of em update
        em_update(&alphas_in, &mut alphas_out, eqclasses);

        converged = true;
        let mut max_rel_diff = -f32::INFINITY;

        for index in 0..num_alphas {
            if alphas_out[index] > ALPHA_CHECK_CUTOFF {
                let diff = alphas_in[index] - alphas_out[index];
                let rel_diff = diff.abs();

                max_rel_diff = match rel_diff > max_rel_diff {
                    true => rel_diff,
                    false => max_rel_diff,
                };

                if rel_diff > REL_DIFF_TOLERANCE {
                    converged = false;
                }
            } // end- in>out if

            alphas_in[index] = alphas_out[index];
            alphas_out[index] = 0.0 as f32;
        } //end-for

        it_num += 1;
    }

    // update too small alphas
    alphas_in.iter_mut().for_each(|alpha| {
        if *alpha < MIN_ALPHA {
            *alpha = 0.0 as f32;
        }
    });

    let alphas_sum: f32 = alphas_in.iter().sum();
    assert!(alphas_sum > 0.0, "Alpha Sum too small");
    /*
    info!(log,
        "Total Molecules after EM {}",
        alphas_sum
    );
    */
    alphas_in
}

pub fn run_bootstrap(
    eqclasses: &HashMap<Vec<u32>, u32, fasthash::RandomState<Hash64>>,
    num_bootstraps: u32,
    gene_alpha: &[f32],
    // unique_evidence: &mut Vec<bool>,
    // no_ambiguity: &mut Vec<bool>,
    // num_alphas: usize,
    // only_unique: bool,
    init_uniform: bool,
    _log: &slog::Logger,
) -> Vec<Vec<f32>> {
    let mut total_fragments = 0u64;

    let mut alphas: Vec<f32> = vec![0.0; gene_alpha.len()];
    let mut alphas_prime: Vec<f32> = vec![0.0; gene_alpha.len()];
    // let mut means: Vec<f32> = vec![0.0; gene_alpha.len()];
    // let mut square_means: Vec<f32> = vec![0.0; gene_alpha.len()];

    // make discrete distribution of the eqclass counts
    // hash map to serialize the eqclasses
    // eqclasses_serialize : id -> label
    // eqclasses : label -> count
    let mut eq_counts = Vec::new();
    let mut eqclasses_serialize: HashMap<usize, Vec<u32>> = HashMap::new();

    for (idx, (labels, count)) in eqclasses.iter().enumerate() {
        eq_counts.push(*count as f64);
        total_fragments += *count as u64;
        eqclasses_serialize
            .entry(idx)
            .or_insert_with(|| labels.to_vec());
    }

    // a new hashmap to be updated in each bootstrap
    let s = fasthash::RandomState::<Hash64>::new();
    let mut eqclass_bootstrap: HashMap<Vec<u32>, u32, fasthash::RandomState<Hash64>> =
        HashMap::with_hasher(s);
    // define a multinomial
    let dist = Multinomial::new(&eq_counts, total_fragments).unwrap();

    // store bootstraps
    let mut bootstraps = Vec::new();

    // bootstrap loop starts
    for _bs_num in 0..num_bootstraps {
        // resample from multinomial
        let resampled_counts = thread_rng().sample(dist.clone());
        for (eq_id, labels) in &eqclasses_serialize {
            eqclass_bootstrap
                .entry(labels.to_vec())
                .or_insert(resampled_counts[*eq_id].round() as u32);
        }

        // fill new alpha
        for i in 0..gene_alpha.len() {
            if init_uniform {
                alphas[i] = 1.0 / gene_alpha.len() as f32;
            } else {
                alphas[i] = (gene_alpha[i] + 0.5) * 1e-3;
            }
        }

        let mut it_num: u32 = 0;
        let mut converged: bool = false;
        while it_num < MIN_ITER || (it_num < MAX_ITER && !converged) {
            // perform one round of em update
            em_update(&alphas, &mut alphas_prime, &eqclass_bootstrap);

            converged = true;
            let mut max_rel_diff = -f32::INFINITY;

            for index in 0..gene_alpha.len() {
                if alphas_prime[index] > ALPHA_CHECK_CUTOFF {
                    let diff = alphas[index] - alphas_prime[index];
                    let rel_diff = diff.abs();

                    max_rel_diff = match rel_diff > max_rel_diff {
                        true => rel_diff,
                        false => max_rel_diff,
                    };

                    if rel_diff > REL_DIFF_TOLERANCE {
                        converged = false;
                    }
                } // end- in>out if

                alphas[index] = alphas_prime[index];
                alphas_prime[index] = 0.0 as f32;
            } //end-for

            it_num += 1;
        }

        // update too small alphas
        alphas.iter_mut().for_each(|alpha| {
            if *alpha < MIN_ALPHA {
                *alpha = 0.0 as f32;
            }
        });

        let alphas_sum: f32 = alphas.iter().sum();
        assert!(alphas_sum > 0.0, "Alpha Sum too small");
<<<<<<< HEAD
        bootstraps.push(alphas.clone());
=======
        if summary_stat {
            for i in 0..gene_alpha.len() {
                alphas_mean[i] += alphas[i];
                alphas_square[i] += alphas[i] * alphas[i];
            }
        } else {
            bootstraps.push(alphas.clone());
        }
        // println!("After alpha sum: {:?}, it_num: {:?}", alphas_sum, it_num);
        // old_resampled_counts = resampled_counts.clone();
    }
    if summary_stat {
        for i in 0..gene_alpha.len() {
            let mean_alpha = alphas_mean[i] / num_bootstraps as f32;
            sample_mean[i] = mean_alpha;
            sample_var[i] = (alphas_square[i] / num_bootstraps as f32) - (mean_alpha * mean_alpha);
        }

        bootstraps.push(sample_mean);
        bootstraps.push(sample_var);
>>>>>>> e5b07d82
    }

    bootstraps
}<|MERGE_RESOLUTION|>--- conflicted
+++ resolved
@@ -27,6 +27,37 @@
 const MIN_ITER: u32 = 50;
 const MAX_ITER: u32 = 10_000;
 const REL_DIFF_TOLERANCE: f32 = 1e-2;
+
+#[allow(dead_code)]
+fn mean(data: &[f64]) -> Option<f64> {
+    let sum = data.iter().sum::<f64>() as f64;
+    let count = data.len();
+
+    match count {
+        positive if positive > 0 => Some(sum / count as f64),
+        _ => None,
+    }
+}
+
+#[allow(dead_code)]
+fn std_deviation(data: &[f64]) -> Option<f64> {
+    match (mean(data), data.len()) {
+        (Some(data_mean), count) if count > 0 => {
+            let variance = data
+                .iter()
+                .map(|value| {
+                    let diff = data_mean - (*value as f64);
+
+                    diff * diff
+                })
+                .sum::<f64>()
+                / count as f64;
+
+            Some(variance.sqrt())
+        }
+        _ => None,
+    }
+}
 
 pub fn em_update(
     alphas_in: &[f32],
@@ -149,11 +180,18 @@
     // num_alphas: usize,
     // only_unique: bool,
     init_uniform: bool,
+    summary_stat: bool,
     _log: &slog::Logger,
 ) -> Vec<Vec<f32>> {
     let mut total_fragments = 0u64;
 
+    // println!("In bootstrapping");
+
     let mut alphas: Vec<f32> = vec![0.0; gene_alpha.len()];
+    let mut alphas_mean: Vec<f32> = vec![0.0; gene_alpha.len()];
+    let mut alphas_square: Vec<f32> = vec![0.0; gene_alpha.len()];
+    let mut sample_mean: Vec<f32> = vec![0.0; gene_alpha.len()];
+    let mut sample_var: Vec<f32> = vec![0.0; gene_alpha.len()];
     let mut alphas_prime: Vec<f32> = vec![0.0; gene_alpha.len()];
     // let mut means: Vec<f32> = vec![0.0; gene_alpha.len()];
     // let mut square_means: Vec<f32> = vec![0.0; gene_alpha.len()];
@@ -173,6 +211,8 @@
             .or_insert_with(|| labels.to_vec());
     }
 
+    // println!("total fragments {:?}", total_fragments);
+
     // a new hashmap to be updated in each bootstrap
     let s = fasthash::RandomState::<Hash64>::new();
     let mut eqclass_bootstrap: HashMap<Vec<u32>, u32, fasthash::RandomState<Hash64>> =
@@ -184,13 +224,16 @@
     let mut bootstraps = Vec::new();
 
     // bootstrap loop starts
+    // let mut old_resampled_counts = Vec::new();
     for _bs_num in 0..num_bootstraps {
         // resample from multinomial
         let resampled_counts = thread_rng().sample(dist.clone());
+
         for (eq_id, labels) in &eqclasses_serialize {
-            eqclass_bootstrap
-                .entry(labels.to_vec())
-                .or_insert(resampled_counts[*eq_id].round() as u32);
+            eqclass_bootstrap.insert(labels.to_vec(), resampled_counts[*eq_id].round() as u32);
+            // eqclass_bootstrap
+            //     .entry(labels.to_vec())
+            //     .or_insert(resampled_counts[*eq_id].round() as u32);
         }
 
         // fill new alpha
@@ -202,6 +245,9 @@
             }
         }
 
+        // let alpha_sum : f32 = alphas.iter().sum();
+        // println!("Bootstrap num ... {:?}, alpha_sum ... {:?}", _bs_num, alpha_sum);
+
         let mut it_num: u32 = 0;
         let mut converged: bool = false;
         while it_num < MIN_ITER || (it_num < MAX_ITER && !converged) {
@@ -242,9 +288,6 @@
 
         let alphas_sum: f32 = alphas.iter().sum();
         assert!(alphas_sum > 0.0, "Alpha Sum too small");
-<<<<<<< HEAD
-        bootstraps.push(alphas.clone());
-=======
         if summary_stat {
             for i in 0..gene_alpha.len() {
                 alphas_mean[i] += alphas[i];
@@ -265,7 +308,6 @@
 
         bootstraps.push(sample_mean);
         bootstraps.push(sample_var);
->>>>>>> e5b07d82
     }
 
     bootstraps
