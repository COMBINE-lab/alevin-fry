--- conflicted
+++ resolved
@@ -11,10 +11,7 @@
 use fasthash::sea::Hash64;
 use fasthash::RandomState;
 use libradicl::exit_codes;
-<<<<<<< HEAD
 use needletail::bitkmer::*;
-=======
->>>>>>> 2a0a0d6a
 use num_format::{Locale, ToFormattedString};
 use std::collections::HashMap;
 use std::fs::File;
@@ -148,7 +145,6 @@
     assert_ne!(max_idx, 0,
               "get_knee determined a knee index of 0. This probably should not happen with valid input data.");
 
-<<<<<<< HEAD
     let mut iterations = 0;
     let iter_slack = 5;
     // while our algorithm hasn't converged
@@ -170,8 +166,7 @@
     max_idx
 }
 
-=======
->>>>>>> 2a0a0d6a
+
 /// Given the input RAD file `input_file`, compute
 /// and output (in `output_dir`) the list of valid
 /// (i.e. "permitted") barcode values, as well as
@@ -221,17 +216,10 @@
                 std::process::exit(exit_codes::EXIT_UNSUPPORTED_TAG_TYPE);
             }
 
-<<<<<<< HEAD
             if rt.name == BNAME {
                 bct = Some(rt.typeid);
             }
             if rt.name == UNAME {
-=======
-            if &rt.name == BNAME {
-                bct = Some(rt.typeid);
-            }
-            if &rt.name == UNAME {
->>>>>>> 2a0a0d6a
                 umit = Some(rt.typeid);
             }
         }
