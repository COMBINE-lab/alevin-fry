extern crate indicatif;
extern crate needletail;
extern crate rust_htslib;
extern crate scroll;
extern crate slog;

use self::indicatif::{ProgressBar, ProgressStyle};
use self::slog::{crit, info};
use std::fs;
use std::fs::File;
use std::io::{BufWriter, Cursor, Seek, SeekFrom, Write};
// use std::sync::{Arc, Mutex};
// use needletail::bitkmer::*;
use rand::Rng;
use rust_htslib::bam::HeaderView;
use rust_htslib::{bam, bam::Read};
use std::collections::HashMap;
use std::error::Error;
use std::path::Path;
use std::str;

use crate as libradicl;

#[allow(dead_code)]
fn get_random_nucl() -> &'static str {
    let nucl = vec!["A", "T", "G", "C"];
    let mut rng = rand::thread_rng();
    let idx = rng.gen_range(0, 4);
    return nucl[idx];
    // match idx {
    //     0 => {return "A";},
    //     1 => {return "A";},
    //     2 => {return "A";},
    //     3 => {return "A";},
    // }
}

#[allow(dead_code)]
// replace first occurance of 'N'
// if there are more than one 'N',
// ignore the string
// non-random replacement to avoid
// stochasticity
// https://github.com/COMBINE-lab/salmon/blob/master/src/AlevinUtils.cpp#L789
pub fn cb_string_to_u64(cb_str: &[u8]) -> Result<u64, Box<dyn Error>> {
    let mut cb_id: u64 = 0;
    for (idx, nt) in cb_str.iter().rev().enumerate() {
        let offset = idx * 2;
        match nt {
            65 | 78 => (),              // A | N 00
            67 => cb_id |= 1 << offset, // C 01
            71 => cb_id |= 2 << offset, // G 10
            84 => cb_id |= 3 << offset, // T 11
            _ => panic!("unknown nucleotide {}", nt),
        };
    }

    Ok(cb_id)
}

#[allow(dead_code)]
pub fn tid_2_contig(h: &HeaderView) -> HashMap<u32, String> {
    let mut dict: HashMap<u32, String> = HashMap::with_capacity(46);
    for (i, t) in h
        .target_names()
        .iter()
        .map(|a| str::from_utf8(a).unwrap())
        .enumerate()
    {
        dict.insert(i as u32, t.to_owned());
    }
    dict
}

pub fn bam2rad(input_file: String, rad_file: String, num_threads: u32, log: &slog::Logger) {
    let oname = Path::new(&rad_file);
    let parent = oname.parent().unwrap();
    std::fs::create_dir_all(&parent).unwrap();

    if oname.exists() {
        std::fs::remove_file(oname).expect("could not be deleted");
    }
    let ofile = File::create(&rad_file).unwrap();

    let mut bam = bam::Reader::from_path(&input_file).unwrap();
    let bam_bytes = fs::metadata(&input_file).unwrap().len();
    info! {
        log,
        "Bam file size in bytes {:?}",
        bam_bytes
    };

    if num_threads > 1 {
        bam.set_threads((num_threads as usize) - 1).unwrap();
    } else {
        bam.set_threads(1).unwrap();
    }

    let hdrv = bam.header().to_owned();
    // let tid_lookup: HashMap<u32, String>  = tid_2_contig(&hdrv);
    let mut data = Cursor::new(vec![]);
    // initialize the header (do we need this ?)
    // let mut hdr = libradicl::RADHeader::from_bam_header(&hdrv);
    // number of chunks would be decided when we know
    // let end_header_pos2 = hdr.get_size();
    // info!(
    //     log,
    //     "end header pos {:?}",
    //     end_header_pos2,
    // );

    // file writer
    // let owriter = Arc::new(Mutex::new(BufWriter::with_capacity(1048576, ofile)));
    let mut owriter = BufWriter::with_capacity(1048576, ofile);
    // intermediate buffer

    // write the header
    {
        // NOTE: This is hard-coded for unpaired single-cell data
        // consider if we should generalize this
        let is_paired = 0u8;
        data.write_all(&is_paired.to_le_bytes())
            .expect("couldn't write to output file");
        let ref_count = hdrv.target_count() as u64;
        data.write_all(&ref_count.to_le_bytes())
            .expect("couldn't write to output file");
        // create longest buffer
        for t in hdrv.target_names().iter() {
            let name_size = t.len() as u16;
            data.write_all(&name_size.to_le_bytes())
                .expect("coudn't write to output file");
            data.write_all(&t).expect("coudn't write to output file");
        }
        let initial_num_chunks = 0u64;
        data.write_all(&initial_num_chunks.to_le_bytes())
            .expect("coudn't write to output file");
    }

    // test the header
    {
        info!(log, "ref count: {:?} ", hdrv.target_count(),);
    }

    // keep a pointer to header pos
    let end_header_pos =
        data.seek(SeekFrom::Current(0)).unwrap() - std::mem::size_of::<u64>() as u64;

    // check header position
    info!(log, "end header pos: {:?}", end_header_pos,);

    // ### start of tags
    // get the first record for creating flags
    let mut rec = bam::Record::new();
    let first_record_exists = bam.read(&mut rec).unwrap();
    if !first_record_exists {
        crit!(log, "bam file had no records!");
        std::process::exit(1);
    }

    // Tags we will have
    // write the tag meta-information section
    {
        // file-level
        let mut num_tags = 2u16;
        data.write_all(&num_tags.to_le_bytes())
            .expect("coudn't write to output file");
        // type-id
        let mut typeid = 2u8;
        let mut cb_tag_str = "cblen";
        let mut umi_tag_str = "ulen";

        // str - type
        libradicl::write_str_bin(&cb_tag_str, &libradicl::RADIntID::U16, &mut data);
        data.write_all(&typeid.to_le_bytes())
            .expect("coudn't write to output file");

        // str - type
        libradicl::write_str_bin(&umi_tag_str, &libradicl::RADIntID::U16, &mut data);
        data.write_all(&typeid.to_le_bytes())
            .expect("coudn't write to output file");

        // read-level
        let bc_string_in = str::from_utf8(rec.aux(b"CR").unwrap().string()).unwrap();
        let umi_string_in = str::from_utf8(rec.aux(b"UR").unwrap().string()).unwrap();
        let bclen = bc_string_in.len();
        let umilen = umi_string_in.len();

        data.write_all(&num_tags.to_le_bytes())
            .expect("coudn't write to output file");
        cb_tag_str = "b";
        umi_tag_str = "u";

        // type is conditional on barcode and umi length
        let bc_typeid = match bclen {
            1..=4 => libradicl::encode_type_tag(libradicl::RADType::U8).unwrap(),
            5..=8 => libradicl::encode_type_tag(libradicl::RADType::U16).unwrap(),
            9..=16 => libradicl::encode_type_tag(libradicl::RADType::U32).unwrap(),
            17..=32 => libradicl::encode_type_tag(libradicl::RADType::U64).unwrap(),
            l => {
                crit!(log, "cannot encode barcode of length {} > 32", l);
                std::process::exit(1);
            }
        };

        let umi_typeid = match umilen {
            1..=4 => libradicl::encode_type_tag(libradicl::RADType::U8).unwrap(),
            5..=8 => libradicl::encode_type_tag(libradicl::RADType::U16).unwrap(),
            9..=16 => libradicl::encode_type_tag(libradicl::RADType::U32).unwrap(),
            17..=32 => libradicl::encode_type_tag(libradicl::RADType::U64).unwrap(),
            l => {
                crit!(log, "cannot encode umi of length {} > 32", l);
                std::process::exit(1);
            }
        };

        libradicl::write_str_bin(&cb_tag_str, &libradicl::RADIntID::U16, &mut data);
        data.write_all(&bc_typeid.to_le_bytes())
            .expect("coudn't write to output file");

        libradicl::write_str_bin(&umi_tag_str, &libradicl::RADIntID::U16, &mut data);
        data.write_all(&umi_typeid.to_le_bytes())
            .expect("coudn't write to output file");

        // alignment-level
        num_tags = 1u16;
        data.write_all(&num_tags.to_le_bytes())
            .expect("couldn't write to output file");

        // reference id
        let refid_str = "compressed_ori_refid";
        typeid = 3u8;
        libradicl::write_str_bin(&refid_str, &libradicl::RADIntID::U16, &mut data);
        data.write_all(&typeid.to_le_bytes())
            .expect("coudn't write to output file");

        data.write_all(&bclen.to_le_bytes())
            .expect("coudn't write to output file");
        data.write_all(&umilen.to_le_bytes())
            .expect("coudn't write to output file");
    }

    // owriter.lock().unwrap().write_all(data.get_ref()).unwrap();
    owriter.write_all(data.get_ref()).unwrap();

    let mut num_output_chunks = 0u64;
    let mut local_nrec = 0u32;
    // let initial_cond : bool = false ;

    // allocate data
    let buf_limit = 10000u32;
    data = Cursor::new(Vec::<u8>::with_capacity((buf_limit * 24) as usize));
    data.write_all(&local_nrec.to_le_bytes()).unwrap();
    data.write_all(&local_nrec.to_le_bytes()).unwrap();

    // calculate number of records
    // let mut total_number_of_records = 0u64;
    // for r in bam.records(){
    //     total_number_of_records += 1;
    // }
    // info!(log, "total number of records in bam {:?}", total_number_of_records);

    let sty = ProgressStyle::default_bar()
        .template(
            "{spinner:.green} [{elapsed_precise}] [{bar:40.cyan/blue}] {pos:>7}/{len:7} {msg}",
        )
        .progress_chars("╢▌▌░╟");

    let expected_bar_length = bam_bytes / ((buf_limit as u64) * 24);
    // let expected_bar_length = 50u64 ;// bam_bytes / ((buf_limit as u64) * 24);

    let pbar_inner = ProgressBar::new(expected_bar_length as u64);
    pbar_inner.set_style(sty);
    pbar_inner.tick();

    // history for records that is
    // first seen
    let mut old_qname = String::from("");
    let mut bc = 0u64;
    let mut umi = 0u64;
    let mut tid_list = Vec::<u32>::new();
    let mut first_pass = true;
    //for r in bam.records(){
    loop {

        if !first_pass {
            let next_record_exists = bam.read(&mut rec).unwrap();
            if !next_record_exists { break; }
        }
        first_pass = false;

        // let rec = r.unwrap();
        let is_reverse = rec.is_reverse();
        let qname_str = str::from_utf8(rec.qname()).unwrap().to_owned();
        let qname = qname_str;
        let mut tid = rec.tid() as u32;
        if qname == old_qname {
            if !is_reverse {
                tid |= 0x80000000;
            }
            tid_list.push(tid);
            // local_nrec += 1;
            continue;
        }
        // if this is new read and we need to write info
        // for the last read, _unless_ this is the very
        // first read, in which case we shall continue
        if !tid_list.is_empty() {
            assert!(!tid_list.is_empty(), "Trying to write empty tid_list");
            let na = tid_list.len();
            data.write_all(&(na as u32).to_le_bytes()).unwrap();
            //bc
            data.write_all(&(bc as u32).to_le_bytes()).unwrap();
            //umi
            data.write_all(&(umi as u32).to_le_bytes()).unwrap();
            //write tid list
            for t in tid_list.iter() {
                data.write_all(&t.to_le_bytes()).unwrap();
            }
        }

        // dump if we reach the buf_limit
        if local_nrec > buf_limit {
            data.set_position(0);
            let nbytes = (data.get_ref().len()) as u32;
            let nrec = local_nrec;
            // info!(log,"local nrec {:?}-{:?}", local_nrec, tid_list.len());
            data.write_all(&nbytes.to_le_bytes()).unwrap();
            data.write_all(&nrec.to_le_bytes()).unwrap();
            //owriter.lock().unwrap().write_all(data.get_ref()).unwrap();
            owriter.write_all(data.get_ref()).unwrap();
            pbar_inner.inc(1);
            // if num_output_chunks%100 == 0 {
            //    print!("Processed {} chunks\r", num_output_chunks);
            // }

            num_output_chunks += 1;
            local_nrec = 0;
            data = Cursor::new(Vec::<u8>::with_capacity((buf_limit * 24) as usize));
            data.write_all(&local_nrec.to_le_bytes()).unwrap();
            data.write_all(&local_nrec.to_le_bytes()).unwrap();

            // for debugging
            // if num_output_chunks > expected_bar_length-1 {
            //     break;
            // }
        }
        // let tname = tid_lookup.get(&(rec.tid() as u32)).unwrap();
        // let qname_string = str::from_utf8(rec.qname()).unwrap();

        // if this is a new read update the old variables
        {
            let bc_string_in = str::from_utf8(rec.aux(b"CR").unwrap().string()).unwrap();
            let umi_string_in = str::from_utf8(rec.aux(b"UR").unwrap().string()).unwrap();

            let bc_string = bc_string_in.replacen('N', "A", 1);
            let umi_string = umi_string_in.replacen('N', "A", 1);
            if let Some(_pos) = bc_string.find('N') {
                continue;
            }
            if let Some(_pos) = umi_string.find('N') {
                continue;
            }

            // convert to u64 following
            // https://github.com/k3yavi/flash/blob/master/src-rs/src/fragments.rs#L162-L176
            bc = cb_string_to_u64(bc_string.as_bytes()).unwrap();
            umi = cb_string_to_u64(umi_string.as_bytes()).unwrap();
            old_qname = qname.clone();
            tid_list.clear();
            if !is_reverse {
                tid |= 0x80000000;
            }
            tid_list.push(tid);
            local_nrec += 1;
        }
        // println!("{:?}\t{:?}\t{:?}\t{:?}\t{:?}\t{:?}",
        //      qname_string,
        //      tname,
        //      bc_string,
        //      umi_string,
        //      num_output_chunks,
        //      local_nrec,
        // );
        //na TODO: make is independed of 16-10 length criterion
        // for debugging
        // if num_output_chunks > expected_bar_length-1 {
        //     break;
        // }
<<<<<<< HEAD
=======

        let next_record_exists = bam.read(&mut rec).unwrap();
        if !next_record_exists {
            break;
        }
>>>>>>> ab51d46b
    }

    if local_nrec > 0 {
        // println!("In the residual writing part");
        // first fill the buffer with the last remaining read
        if !tid_list.is_empty() {
            assert!(!tid_list.is_empty(), "Trying to write empty tid_list");
            let na = tid_list.len();
            data.write_all(&(na as u32).to_le_bytes()).unwrap();
            //bc
            data.write_all(&(bc as u32).to_le_bytes()).unwrap();
            //umi
            data.write_all(&(umi as u32).to_le_bytes()).unwrap();
            //write tid list
            for t in tid_list.iter() {
                data.write_all(&t.to_le_bytes()).unwrap();
            }
        }

        data.set_position(0);
        let nbytes = (data.get_ref().len()) as u32;
        let nrec = local_nrec;
        data.write_all(&nbytes.to_le_bytes()).unwrap();
        data.write_all(&nrec.to_le_bytes()).unwrap();
        // owriter.lock().unwrap().write_all(data.get_ref()).unwrap();
        owriter.write_all(data.get_ref()).unwrap();
        num_output_chunks += 1;
    }
    pbar_inner.finish_with_message("wrote all records.");

    // update chunk size
    println!("");
    info!(log, "{:?} chunks written", num_output_chunks,);

    // owriter.lock().unwrap().flush();
    // owriter
    //     .lock()
    //     .unwrap()
    //     .get_ref()
    //     .seek(SeekFrom::Start(
    //         end_header_pos,
    //     ))
    //     .expect("couldn't seek in output file");
    // owriter
    //     .lock()
    //     .unwrap()
    //     .write_all(&num_output_chunks.to_le_bytes())
    //     .expect("couldn't write to output file.");
    owriter.flush().expect("File buffer could not be flushed");
    owriter
        .seek(SeekFrom::Start(end_header_pos))
        .expect("couldn't seek in output file");
    owriter
        .write_all(&num_output_chunks.to_le_bytes())
        .expect("couldn't write to output file.");

    info!(log, "finished writing to {:?}.", rad_file);
}<|MERGE_RESOLUTION|>--- conflicted
+++ resolved
@@ -386,14 +386,6 @@
         // if num_output_chunks > expected_bar_length-1 {
         //     break;
         // }
-<<<<<<< HEAD
-=======
-
-        let next_record_exists = bam.read(&mut rec).unwrap();
-        if !next_record_exists {
-            break;
-        }
->>>>>>> ab51d46b
     }
 
     if local_nrec > 0 {
