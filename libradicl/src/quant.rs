--- conflicted
+++ resolved
@@ -228,6 +228,7 @@
     num_threads: u32,
     num_bootstraps: u32,
     init_uniform: bool,
+    summary_stat: bool,
     resolution: ResolutionStrategy,
     //no_em: bool,
     //naive: bool,
@@ -376,14 +377,28 @@
     //let bootstrap_path_1 = output_path.join("bootstraps_1.eds.gz");
 
     let bootstrap_path = output_path.join("bootstraps.eds.gz");
+    let bootstrap_mean_path = output_path.join("bootstraps_mean.eds.gz");
+    let bootstrap_var_path = output_path.join("bootstraps_var.eds.gz");
     let buffered = GzEncoder::new(fs::File::create(mat_path)?, Compression::default());
 
     let mut bt_writer_optional : Arc<Mutex<Option<BufWriter<GzEncoder<fs::File>>>>> = Arc::new(Mutex::new(None));
+    let mut bt_summary_writer_optional : Arc<Mutex<Option<(BufWriter<GzEncoder<fs::File>>, BufWriter<GzEncoder<fs::File>>)>>> = Arc::new(Mutex::new(None));
     if num_bootstraps > 0 {
-        let bt_buffered = GzEncoder::new(fs::File::create(bootstrap_path)?, Compression::default());
-        bt_writer_optional = Arc::new(Mutex::new(Some(
-            BufWriter::new(bt_buffered)
-        )));
+        if summary_stat {
+            let bt_mean_buffered = GzEncoder::new(fs::File::create(bootstrap_mean_path)?, Compression::default());
+            let bt_var_buffered = GzEncoder::new(fs::File::create(bootstrap_var_path)?, Compression::default());
+            bt_summary_writer_optional = Arc::new(Mutex::new(
+                Some(
+                    (BufWriter::new(bt_mean_buffered),
+                    BufWriter::new(bt_var_buffered))
+                )
+            ));
+        } else {
+            let bt_buffered = GzEncoder::new(fs::File::create(bootstrap_path)?, Compression::default());
+            bt_writer_optional = Arc::new(Mutex::new(Some(
+                BufWriter::new(bt_buffered)
+            )));
+        }
     }
 
     // let bt_buffered = GzEncoder::new(fs::File::create(bootstrap_path)?, Compression::default());
@@ -415,8 +430,13 @@
         let bcout = bc_writer.clone();
         // and the bootstrap file writer
         let mut btcout_optional : Arc<Mutex<Option<BufWriter<GzEncoder<fs::File>>>>> = Arc::new(Mutex::new(None));
+        let mut btcout_summary_optional : Arc<Mutex<Option<(BufWriter<GzEncoder<fs::File>>, BufWriter<GzEncoder<fs::File>>)>>> = Arc::new(Mutex::new(None));
         if num_bootstraps > 0 {
-            btcout_optional = bt_writer_optional.clone();
+            if summary_stat {
+                btcout_summary_optional = bt_summary_writer_optional.clone();
+            }else{
+                btcout_optional = bt_writer_optional.clone();
+            }
         }
         
         //let btcout = bt_writer.clone();
@@ -478,6 +498,7 @@
                                     num_bootstraps,
                                     &counts,
                                     init_uniform,
+                                    summary_stat,
                                     &log,
                                 );
                             }
@@ -500,7 +521,8 @@
                                     &gene_eqc,
                                     num_bootstraps,
                                     &counts,
-                                    true,
+                                    init_uniform,
+                                    summary_stat,
                                     &log,
                                 );
                             }
@@ -542,31 +564,46 @@
                     // write bootstraps
                     if num_bootstraps > 0{
                         // flatten the bootstraps
-                        let mut bt_eds_bytes : Vec<u8> = Vec::new();
-                        
-                        for i in 0..num_bootstraps {
-                            let bt_eds_bytes_slice = sce::eds::as_bytes(&bootstraps[i as usize], num_genes)
-                                .expect("can't convert vector to eds");
-                            bt_eds_bytes.append(& mut bt_eds_bytes_slice.clone());
+                        if summary_stat {
+                            let eds_mean_bytes: Vec<u8> = sce::eds::as_bytes(&bootstraps[0], num_genes)
+                                .expect("can't convert vector to eds"); 
+                            let eds_var_bytes: Vec<u8> = sce::eds::as_bytes(&bootstraps[1], num_genes)
+                                .expect("can't convert vector to eds"); 
+
+                            let mut writer_deref = btcout_summary_optional.lock().unwrap();
+                            match &mut *writer_deref {
+                                Some(writer) => {
+                                    writer
+                                        .0
+                                        .write_all(&eds_mean_bytes)
+                                        .expect("can't write to matrix file.");
+                                    writer
+                                        .1
+                                        .write_all(&eds_var_bytes)
+                                        .expect("can't write to matrix file.");
+                                },
+                                None => {},
+                            }
+                            
+                        } else {
+                            let mut bt_eds_bytes : Vec<u8> = Vec::new();
+                            
+                            for i in 0..num_bootstraps {
+                                let bt_eds_bytes_slice = sce::eds::as_bytes(&bootstraps[i as usize], num_genes)
+                                    .expect("can't convert vector to eds");
+                                bt_eds_bytes.append(& mut bt_eds_bytes_slice.clone());
+                            }
+
+                            let mut writer_deref = btcout_optional.lock().unwrap();
+                            match &mut *writer_deref {
+                                Some(writer) => {
+                                    writer
+                                        .write_all(&bt_eds_bytes)
+                                        .expect("can't write to matrix file.");
+                                },
+                                None => {},
+                            }
                         }
-
-<<<<<<< HEAD
-                        let writer_deref = Some(btcout_optional).unwrap();
-                        let writer = &mut *writer_deref.unwrap().lock().unwrap();
-                        writer
-                            .write_all(&bt_eds_bytes)
-                            .expect("can't write to matrix file.");
-=======
-                        let mut writer_deref = btcout_optional.lock().unwrap();
-                        match &mut *writer_deref {
-                            Some(writer) => {
-                                writer
-                                    .write_all(&bt_eds_bytes)
-                                    .expect("can't write to matrix file.");
-                            },
-                            None => {},
-                        }
->>>>>>> 57d7f765
                     }
                 }
             }
