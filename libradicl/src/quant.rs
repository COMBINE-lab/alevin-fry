// Copyright 2020 Rob Patro, Avi Srivastava. All rights reserved.
// Use of this source code is governed by a BSD-style
// license that can be found in the LICENSE file.

extern crate bincode;
extern crate crossbeam_queue;
extern crate fasthash;
extern crate indicatif;
extern crate needletail;
extern crate petgraph;
extern crate serde;
extern crate slog;

use self::indicatif::{ProgressBar, ProgressStyle};
use self::petgraph::prelude::*;
#[allow(unused_imports)]
use self::slog::{crit, info, warn};
use crate as libradicl;
use crossbeam_queue::ArrayQueue;

// use fasthash::sea;
use needletail::bitkmer::*;
use scroll::Pwrite;
use serde_json::json;
use smallvec::{smallvec, SmallVec};
use std::collections::HashMap;
use std::fs;
use std::fs::File;
use std::io;
use std::io::Read;
use std::io::Write;
use std::io::{BufReader, BufWriter};
use std::string::ToString;
use std::sync::atomic::{AtomicUsize, Ordering};
use std::sync::{Arc, Mutex};
use std::thread;

use flate2::write::GzEncoder;
use flate2::Compression;

use self::libradicl::em::em_optimize;
use self::libradicl::pugutils;
use self::libradicl::schema::{EqMap, PUGEdgeType, ResolutionStrategy};
use self::libradicl::utils::*;

/// Extracts the parsimonious UMI graphs (PUGs) from the
/// equivalence class map for a given cell.
/// The returned graph is a directed graph (potentially with
/// bidirected edges) where each node consists of an (equivalence
/// class, UMI ID) pair.  Note, crucially, that the UMI ID is simply
/// the rank of the UMI in the list of all distinct UMIs for this
/// equivalence class.  There is a directed edge between any pair of
/// vertices whose set of transcripts overlap and whose UMIs are within
/// a Hamming distance of 1 of each other.  If one node has more than
/// twice the frequency of the other, the edge is directed from the
/// more frequent to the less freuqent node.  Otherwise, edges are
/// added in both directions.
fn extract_graph(
    eqmap: &EqMap,
    log: &slog::Logger,
) -> petgraph::graphmap::GraphMap<(u32, u32), (), petgraph::Directed> {
    let verbose = false;

    // given 2 pairs (UMI, count), determine if an edge exists
    // between them, and if so, what type.
    let has_edge = |x: &(u64, u32), y: &(u64, u32)| -> PUGEdgeType {
        if x.0 == y.0 {
            return PUGEdgeType::BiDirected;
        }
        if x.1 > (2 * y.1 - 1) {
            if count_diff_2_bit_packed(x.0, y.0) < 2 {
                return PUGEdgeType::XToY;
            } else {
                return PUGEdgeType::NoEdge;
            }
        } else if y.1 > (2 * x.1 - 1) {
            if count_diff_2_bit_packed(x.0, y.0) < 2 {
                return PUGEdgeType::YToX;
            } else {
                return PUGEdgeType::NoEdge;
            }
        }
        PUGEdgeType::NoEdge
    };

    let mut _bidirected = 0u64;
    let mut _unidirected = 0u64;

    let mut graph = DiGraphMap::<(u32, u32), ()>::new();
    let mut hset = vec![0u8; eqmap.num_eq_classes()];
    let mut idxvec: SmallVec<[u32; 128]> = SmallVec::new();

    // insert all of the nodes up front to avoid redundant
    // checks later.
    for eqid in 0..eqmap.num_eq_classes() {
        // get the info Vec<(UMI, frequency)>
        let eq = &eqmap.eqc_info[eqid];
        let u1 = &eq.umis;
        for (xi, _x) in u1.iter().enumerate() {
            graph.add_node((eqid as u32, xi as u32));
        }
    }

    // for every equivalence class in this cell
    for eqid in 0..eqmap.num_eq_classes() {
        if verbose && eqid % 1000 == 0 {
            print!("\rprocessed {:?} eq classes", eqid);
            io::stdout().flush().expect("Could not flush stdout");
        }

        // get the info Vec<(UMI, frequency)>
        let eq = &eqmap.eqc_info[eqid];

        // for each (umi, count) pair and its index
        let u1 = &eq.umis;
        for (xi, x) in u1.iter().enumerate() {
            // add a node
            // graph.add_node((eqid as u32, xi as u32));

            // for each (umi, freq) pair and node after this one
            for (xi2, x2) in u1.iter().enumerate().skip(xi + 1) {
                //for xi2 in (xi + 1)..u1.len() {
                // x2 is the other (umi, freq) pair
                //let x2 = &u1[xi2];

                // add a node for it
                // graph.add_node((eqid as u32, xi2 as u32));

                // determine if an edge exists between x and x2, and if so, what kind
                let et = has_edge(&x, &x2);
                // for each type of edge, add the appropriate edge in the graph
                match et {
                    PUGEdgeType::BiDirected => {
                        graph.add_edge((eqid as u32, xi as u32), (eqid as u32, xi2 as u32), ());
                        graph.add_edge((eqid as u32, xi2 as u32), (eqid as u32, xi as u32), ());
                        _bidirected += 1;
                        //if multi_gene_vec[eqid] == true {
                        //    bidirected_in_multigene += 1;
                        //}
                    }
                    PUGEdgeType::XToY => {
                        graph.add_edge((eqid as u32, xi as u32), (eqid as u32, xi2 as u32), ());
                        _unidirected += 1;
                        //if multi_gene_vec[eqid] == true {
                        //    unidirected_in_multigene += 1;
                        //}
                    }
                    PUGEdgeType::YToX => {
                        graph.add_edge((eqid as u32, xi2 as u32), (eqid as u32, xi as u32), ());
                        _unidirected += 1;
                        //if multi_gene_vec[eqid] == true {
                        //    unidirected_in_multigene += 1;
                        //}
                    }
                    PUGEdgeType::NoEdge => {}
                }
            }
        }

        //hset.clear();
        //hset.resize(eqmap.num_eq_classes(), 0u8);
        for i in &idxvec {
            hset[*i as usize] = 0u8;
        }
        let stf = idxvec.len() > 128;
        idxvec.clear();
        if stf {
            idxvec.shrink_to_fit();
        }

        // for every reference id in this eq class
        for r in eqmap.refs_for_eqc(eqid as u32) {
            // find the equivalence classes sharing this reference
            for eq2id in eqmap.eq_classes_containing(*r).iter() {
                // if eq2id <= eqid, then we already observed the relevant edges
                // when we process eq2id
                if (*eq2id as usize) <= eqid {
                    continue;
                }
                // otherwise, if we have already processed this other equivalence
                // class because it shares _another_ reference (apart from r) with
                // the current equivalence class, then skip it.
                if hset[*eq2id as usize] > 0 {
                    continue;
                }

                // recall that we processed this eq class as a neighbor of eqid
                hset[*eq2id as usize] = 1;
                idxvec.push(*eq2id as u32);
                let eq2 = &eqmap.eqc_info[*eq2id as usize];

                // compare all the umis between eqid and eq2id
                let u2 = &eq2.umis;
                for (xi, x) in u1.iter().enumerate() {
                    // Node for equiv : eqid and umi : xi
                    // graph.add_node((eqid as u32, xi as u32));

                    for (yi, y) in u2.iter().enumerate() {
                        // Node for equiv : eq2id and umi : yi
                        // graph.add_node((*eq2id as u32, yi as u32));

                        let et = has_edge(&x, &y);
                        match et {
                            PUGEdgeType::BiDirected => {
                                graph.add_edge((eqid as u32, xi as u32), (*eq2id, yi as u32), ());
                                graph.add_edge((*eq2id, yi as u32), (eqid as u32, xi as u32), ());
                                _bidirected += 1;
                                //if multi_gene_vec[eqid] == true
                                //    || multi_gene_vec[*eq2id as usize] == true
                                //{
                                //    bidirected_in_multigene += 1;
                                //}
                            }
                            PUGEdgeType::XToY => {
                                graph.add_edge((eqid as u32, xi as u32), (*eq2id, yi as u32), ());
                                _unidirected += 1;
                                //if multi_gene_vec[eqid] == true
                                //    || multi_gene_vec[*eq2id as usize] == true
                                //{
                                //    unidirected_in_multigene += 1;
                                //}
                            }
                            PUGEdgeType::YToX => {
                                graph.add_edge((*eq2id, yi as u32), (eqid as u32, xi as u32), ());
                                _unidirected += 1;
                                //if multi_gene_vec[eqid] == true
                                //    || multi_gene_vec[*eq2id as usize] == true
                                //{
                                //    unidirected_in_multigene += 1;
                                //}
                            }
                            PUGEdgeType::NoEdge => {}
                        }
                    }
                }
            }
        }
    }

    if verbose {
        info!(
            log,
            "\n\nsize of graph ({:?}, {:?})\n\n",
            graph.node_count(),
            graph.edge_count()
        );
    }
    graph
}

pub fn quantify(
    input_dir: String,
    tg_map: String,
    output_dir: String,
    num_threads: u32,
    resolution: ResolutionStrategy,
    //no_em: bool,
    //naive: bool,
    log: &slog::Logger,
) -> Result<(), Box<dyn std::error::Error>> {
    type OptionalLockedHandle<T> = Arc<Mutex<Option<T>>>;
    type BufferedGZFile = BufWriter<GzEncoder<fs::File>>;

    let parent = std::path::Path::new(&input_dir);
    let i_file = File::open(parent.join("map.collated.rad")).unwrap();
    let mut br = BufReader::new(i_file);
    let hdr = libradicl::RADHeader::from_bytes(&mut br);
    info!(
        log,
        "paired : {:?}, ref_count : {:?}, num_chunks : {:?}",
        hdr.is_paired != 0,
        hdr.ref_count,
        hdr.num_chunks
    );

    // now that we have the header, parse and convert the
    // tgmap.

    // first, build a hash of each transcript to it's index
    let mut rname_to_id: HashMap<String, u32> = HashMap::with_capacity(hdr.ref_count as usize);
    for (i, n) in hdr.ref_names.iter().enumerate() {
        rname_to_id.insert(n.clone(), i as u32);
    }
    //println!("{:?}", hdr.ref_names);

    // will hold the unique gene names in the order they are encountered
    let mut gene_names: Vec<String> = Vec::with_capacity((hdr.ref_count / 2) as usize);
    let mut gene_name_to_id: HashMap<String, u32> = HashMap::new();

    // now read in the transcript to gene map
    type TSVRec = (String, String);

    // map each transcript id to the corresponding gene id
    // the transcript name can be looked up from the id in the RAD header,
    // and the gene name can be looked up from the id in the gene_names
    // vector.
    let mut tid_to_gid = vec![u32::MAX; hdr.ref_count as usize];

    let t2g_file = std::fs::File::open(tg_map).expect("couldn't open file");
    let mut rdr = csv::ReaderBuilder::new()
        .has_headers(false)
        .delimiter(b'\t')
        .from_reader(t2g_file);

    // now, map each transcript index to it's corresponding gene index
    let mut found = 0usize;
    for result in rdr.deserialize() {
        let record: TSVRec = result?;
        // first, get the id for this gene
        let next_id = gene_name_to_id.len() as u32;
        let gene_id = *gene_name_to_id.entry(record.1.clone()).or_insert(next_id);
        // if we haven't added this gene name already, then
        // append it now to the list of gene names.
        if gene_id == next_id {
            gene_names.push(record.1);
        }
        // get the transcript id
        if let Some(transcript_id) = rname_to_id.get(&record.0) {
            found += 1;
            tid_to_gid[*transcript_id as usize] = gene_id;
        }
    }
    assert_eq!(
        found, hdr.ref_count as usize,
        "The tg-map must contain a gene mapping for all transcripts in the header"
    );

    info!(
        log,
        "tg-map contained {} genes mapping to {} transcripts.",
        gene_names.len(),
        found
    );

    // file-level
    let fl_tags = libradicl::TagSection::from_bytes(&mut br);
    info!(log, "read {:?} file-level tags", fl_tags.tags.len());
    // read-level
    let rl_tags = libradicl::TagSection::from_bytes(&mut br);
    info!(log, "read {:?} read-level tags", rl_tags.tags.len());
    // alignment-level
    let al_tags = libradicl::TagSection::from_bytes(&mut br);
    info!(log, "read {:?} alignemnt-level tags", al_tags.tags.len());

    let ft_vals = libradicl::FileTags::from_bytes(&mut br);
    info!(log, "File-level tag values {:?}", ft_vals);

    let bct = rl_tags.tags[0].typeid;
    let umit = rl_tags.tags[1].typeid;

    let mut _num_reads: usize = 0;

    let pbar = ProgressBar::new(hdr.num_chunks);
    pbar.set_style(
        ProgressStyle::default_bar()
            .template(
                "{spinner:.green} [{elapsed_precise}] [{bar:40.cyan/blue}] {pos:>7}/{len:7} {msg}",
            )
            .progress_chars("╢▌▌░╟"),
    );

    // Trying this parallelization strategy to avoid
    // many temporary data structures.

    // We have a work queue that contains collated chunks
    // (i.e. data at the level of each cell).  One thread
    // populates the queue, and the remaining worker threads
    // pop a chunk, perform the quantification, and update the
    // output.  The updating of the output requires acquiring
    // two locks (1) to update the data in the matrix and
    // (2) to write to the barcode file.  We also have to
    // decrement an atomic coutner for the numebr of cells that
    // remain to be processed.

    // create a thread-safe queue based on the number of worker threads
    let n_workers = if num_threads > 1 {
        (num_threads - 1) as usize
    } else {
        1
    };
    let q = Arc::new(ArrayQueue::<(usize, u32, u32, Vec<u8>)>::new(4 * n_workers));

    // the number of cells left to process
    let cells_to_process = Arc::new(AtomicUsize::new(hdr.num_chunks as usize));
    // each thread needs a *read-only* copy of this transcript <-> gene map
    let tid_to_gid_shared = std::sync::Arc::new(tid_to_gid);
    // the number of reference sequences
    let ref_count = hdr.ref_count as u32;
    // the types for the barcodes and umis
    let bc_type = libradicl::decode_int_type_tag(bct).expect("unsupported barcode type id.");
    let umi_type = libradicl::decode_int_type_tag(umit).expect("unsupported umi type id.");
    // the number of genes (different than the number of reference sequences, which are transcripts)
    let num_genes = gene_name_to_id.len();

    // create our output directory
    let output_path = std::path::Path::new(&output_dir);
    fs::create_dir_all(output_path)?;

    // create sub-directory for matrix
    let output_matrix_path = output_path.join("alevin");
    fs::create_dir_all(&output_matrix_path)?;

    // well need a protected handle to write out the barcode
    let bc_path = output_matrix_path.join("quants_mat_rows.txt");
    let bc_file = fs::File::create(bc_path)?;

<<<<<<< HEAD
    let mat_path = output_path.join("counts.eds.gz");
=======
    let mat_path = output_matrix_path.join("quants_mat.gz");
    //let bootstrap_path_1 = output_path.join("bootstraps_1.eds.gz");

    let bootstrap_path = output_path.join("bootstraps.eds.gz");
    let bootstrap_mean_path = output_path.join("bootstraps_mean.eds.gz");
    let bootstrap_var_path = output_path.join("bootstraps_var.eds.gz");
>>>>>>> e5b07d82
    let buffered = GzEncoder::new(fs::File::create(mat_path)?, Compression::default());

    let alt_res_cells = Arc::new(Mutex::new(Vec::<u64>::new()));
<<<<<<< HEAD
=======
    let mut bt_writer_optional: OptionalLockedHandle<BufferedGZFile> = Arc::new(Mutex::new(None));

    let mut bt_summary_writer_optional: OptionalLockedHandle<(BufferedGZFile, BufferedGZFile)> =
        Arc::new(Mutex::new(None));
    if num_bootstraps > 0 {
        if summary_stat {
            let bt_mean_buffered = GzEncoder::new(
                fs::File::create(bootstrap_mean_path)?,
                Compression::default(),
            );
            let bt_var_buffered = GzEncoder::new(
                fs::File::create(bootstrap_var_path)?,
                Compression::default(),
            );
            bt_summary_writer_optional = Arc::new(Mutex::new(Some((
                BufWriter::new(bt_mean_buffered),
                BufWriter::new(bt_var_buffered),
            ))));
        } else {
            let bt_buffered =
                GzEncoder::new(fs::File::create(bootstrap_path)?, Compression::default());
            bt_writer_optional = Arc::new(Mutex::new(Some(BufWriter::new(bt_buffered))));
        }
    }

    // let bt_buffered = GzEncoder::new(fs::File::create(bootstrap_path)?, Compression::default());
    // let bt_writer = Arc::new(Mutex::new(
    //     BufWriter::new(bt_buffered),
    // ));
>>>>>>> e5b07d82

    let bc_writer = Arc::new(Mutex::new((
        BufWriter::new(bc_file),
        BufWriter::new(buffered),
    )));

    let mut thread_handles: Vec<thread::JoinHandle<_>> = Vec::with_capacity(n_workers);
    // for each worker, spawn off a thread
    for _worker in 0..n_workers {
        // each thread will need to access the work queue
        let in_q = q.clone();
        // and the logger
        let log = log.clone();
        // the shared tid_to_gid map
        let tid_to_gid = tid_to_gid_shared.clone();
        // and the atomic counter of remaining work
        let cells_remaining = cells_to_process.clone();
        // they will need to know the bc and umi type
        let bc_type = bc_type;
        let umi_type = umi_type;
        // and the file writer
        let bcout = bc_writer.clone();
<<<<<<< HEAD
=======
        // and the bootstrap file writer
        let mut btcout_optional: OptionalLockedHandle<BufWriter<GzEncoder<fs::File>>> =
            Arc::new(Mutex::new(None));
        let mut btcout_summary_optional: OptionalLockedHandle<(BufferedGZFile, BufferedGZFile)> =
            Arc::new(Mutex::new(None));
        if num_bootstraps > 0 {
            if summary_stat {
                btcout_summary_optional = bt_summary_writer_optional.clone();
            } else {
                btcout_optional = bt_writer_optional.clone();
            }
        }

        //let btcout = bt_writer.clone();
>>>>>>> e5b07d82
        // and will need to know the barcode length
        let bclen = ft_vals.bclen;
        let alt_res_cells = alt_res_cells.clone();

        // now, make the worker thread
        let handle = std::thread::spawn(move || {
            // these can be created once and cleared after processing
            // each cell.
            let mut unique_evidence = vec![false; num_genes];
            let mut no_ambiguity = vec![false; num_genes];
            let mut eq_map = EqMap::new(ref_count);

            // pop from the work queue until everything is
            // processed
            while cells_remaining.load(Ordering::SeqCst) > 0 {
                if let Ok((cell_num, _nbyte, _nrec, buf)) = in_q.pop() {
                    cells_remaining.fetch_sub(1, Ordering::SeqCst);
                    let mut nbr = BufReader::new(&buf[..]);
                    let mut c = libradicl::Chunk::from_bytes(&mut nbr, &bc_type, &umi_type);
                    if c.reads.is_empty() {
                        warn!(log, "Discovered empty chunk; should not happen! cell_num = {}, _nbyte = {}, nrec = {}", cell_num, _nbyte, nrec);
                    }
                    let bc = c.reads.first().expect("chunk with no reads").bc;
                    eq_map.init_from_chunk(&mut c);

                    let counts: Vec<f32>;
                    let mut alt_resolution = false;

                    match resolution {
                        ResolutionStrategy::CellRangerLike => {
                            counts = pugutils::get_num_molecules_cell_ranger_like(
                                &eq_map,
                                &tid_to_gid,
                                num_genes,
                                &log,
                            );
                        }
                        ResolutionStrategy::Trivial => {
                            counts = pugutils::get_num_molecules_trivial_discard_all_ambig(
                                &eq_map,
                                &tid_to_gid,
                                num_genes,
                                &log,
                            );
                        }
                        ResolutionStrategy::Parsimony => {
                            let g = extract_graph(&eq_map, &log);
                            let (gene_eqc, alt_res) = pugutils::get_num_molecules(
                                &g,
                                &eq_map,
                                &tid_to_gid,
                                num_genes,
                                &log,
                            );
                            alt_resolution = alt_res;
                            counts = em_optimize(
                                &gene_eqc,
                                &mut unique_evidence,
                                &mut no_ambiguity,
                                num_genes,
                                true,
                                &log,
                            );
                        }
                        ResolutionStrategy::Full => {
                            let g = extract_graph(&eq_map, &log);
                            let (gene_eqc, alt_res) = pugutils::get_num_molecules(
                                &g,
                                &eq_map,
                                &tid_to_gid,
                                num_genes,
                                &log,
                            );
                            alt_resolution = alt_res;
                            counts = em_optimize(
                                &gene_eqc,
                                &mut unique_evidence,
                                &mut no_ambiguity,
                                num_genes,
                                false,
                                &log,
                            );
                        }
                    }
                    // clear our local variables
                    eq_map.clear();
                    // Note: there is a fill method, but it is only on
                    // the nightly branch.  Use this for now:
                    unique_evidence.clear();
                    unique_evidence.resize(num_genes, false);
                    no_ambiguity.clear();
                    no_ambiguity.resize(num_genes, false);
                    // done clearing

                    if alt_resolution {
                        alt_res_cells.lock().unwrap().push(cell_num as u64);
                    }

                    {
                        // writing the files
                        let bc_mer: BitKmer = (bc, bclen as u8);
                        let eds_bytes: Vec<u8> = sce::eds::as_bytes(&counts, num_genes)
                            .expect("can't conver vector to eds");

                        let writer = &mut *bcout.lock().unwrap();
                        // write to barcode file
                        writeln!(&mut writer.0, "{}\t{}", cell_num, unsafe {
                            std::str::from_utf8_unchecked(&bitmer_to_bytes(bc_mer)[..])
                        })
                        .expect("can't write to barcode file.");

                        // write to matrix file
                        writer
                            .1
                            .write_all(&eds_bytes)
                            .expect("can't write to matrix file.");
                    }
                }
            }
        });

        thread_handles.push(handle);
    }

    let mut buf = vec![0u8; 65536];
    for cell_num in 0..(hdr.num_chunks as usize) {
        let (nbytes_chunk, nrec_chunk) = libradicl::Chunk::read_header(&mut br);
        buf.resize(nbytes_chunk as usize + 8, 0);
        buf.pwrite::<u32>(nbytes_chunk, 0)?;
        buf.pwrite::<u32>(nrec_chunk, 4)?;
        br.read_exact(&mut buf[8..]).unwrap();
        loop {
            if !q.is_full() {
                let r = q.push((cell_num, nbytes_chunk, nrec_chunk, buf.clone()));
                if r.is_ok() {
                    pbar.inc(1);
                    break;
                }
            }
        }
    }

    let gn_path = output_matrix_path.join("quants_mat_cols.txt");
    let gn_file = File::create(gn_path).expect("couldn't create gene name file.");
    let mut gn_writer = BufWriter::new(gn_file);
    for g in gene_names {
        gn_writer.write_all(format!("{}\n", g).as_bytes())?;
    }

    for h in thread_handles {
        match h.join() {
            Ok(_) => {}
            Err(_e) => {
                info!(log, "thread panicked");
            }
        }
    }

    let pb_msg = format!("finished quantifying {} cells.", hdr.num_chunks);
    pbar.finish_with_message(&pb_msg);

    let meta_info = json!({
        "resolution_strategy" : resolution.to_string(),
        "num_quantified_cells" : hdr.num_chunks,
        "num_genes" : num_genes,
        "alt_resolved_cell_numbers" : *alt_res_cells.lock().unwrap()
    });

    let mut meta_info_file = File::create(output_path.join("meta_info.json"))
        .expect("couldn't create meta_info.json file.");
    let aux_info_str = serde_json::to_string_pretty(&meta_info).expect("could not format json.");
    meta_info_file
        .write_all(aux_info_str.as_bytes())
        .expect("cannot write to meta_info.json file");

    // k3yavi: Todo delete after api stability
    // creating a dummy cmd_info.json for R compatibility
    let cmd_info = json!({
         "salmon_version": "1.3.0",
         "auxDir": "aux_info"
    });
    let mut cmd_info_file = File::create(output_path.join("cmd_info.json"))
        .expect("couldn't create cmd_info.json file.");
    let cmd_info_str =
        serde_json::to_string_pretty(&cmd_info).expect("could not format cmd_info json.");
    cmd_info_file
        .write_all(cmd_info_str.as_bytes())
        .expect("cannot write to cmd_info.json file");

    Ok(())
}<|MERGE_RESOLUTION|>--- conflicted
+++ resolved
@@ -34,11 +34,12 @@
 use std::sync::atomic::{AtomicUsize, Ordering};
 use std::sync::{Arc, Mutex};
 use std::thread;
+//use std::ptr;
 
 use flate2::write::GzEncoder;
 use flate2::Compression;
 
-use self::libradicl::em::em_optimize;
+use self::libradicl::em::{em_optimize, run_bootstrap};
 use self::libradicl::pugutils;
 use self::libradicl::schema::{EqMap, PUGEdgeType, ResolutionStrategy};
 use self::libradicl::utils::*;
@@ -253,6 +254,9 @@
     tg_map: String,
     output_dir: String,
     num_threads: u32,
+    num_bootstraps: u32,
+    init_uniform: bool,
+    summary_stat: bool,
     resolution: ResolutionStrategy,
     //no_em: bool,
     //naive: bool,
@@ -404,21 +408,19 @@
     let bc_path = output_matrix_path.join("quants_mat_rows.txt");
     let bc_file = fs::File::create(bc_path)?;
 
-<<<<<<< HEAD
-    let mat_path = output_path.join("counts.eds.gz");
-=======
     let mat_path = output_matrix_path.join("quants_mat.gz");
     //let bootstrap_path_1 = output_path.join("bootstraps_1.eds.gz");
 
     let bootstrap_path = output_path.join("bootstraps.eds.gz");
     let bootstrap_mean_path = output_path.join("bootstraps_mean.eds.gz");
     let bootstrap_var_path = output_path.join("bootstraps_var.eds.gz");
->>>>>>> e5b07d82
     let buffered = GzEncoder::new(fs::File::create(mat_path)?, Compression::default());
 
+    let ff_path = output_path.join("features.txt");
+    let mut ff_file = fs::File::create(ff_path)?;
+    writeln!(ff_file, "cell_num\tnum_mapped\ttot_umi\tdedup_rate\tmean_by_max\ttotal_expressed_genes\tnum_genes_over_mean")?;
+
     let alt_res_cells = Arc::new(Mutex::new(Vec::<u64>::new()));
-<<<<<<< HEAD
-=======
     let mut bt_writer_optional: OptionalLockedHandle<BufferedGZFile> = Arc::new(Mutex::new(None));
 
     let mut bt_summary_writer_optional: OptionalLockedHandle<(BufferedGZFile, BufferedGZFile)> =
@@ -448,11 +450,11 @@
     // let bt_writer = Arc::new(Mutex::new(
     //     BufWriter::new(bt_buffered),
     // ));
->>>>>>> e5b07d82
 
     let bc_writer = Arc::new(Mutex::new((
         BufWriter::new(bc_file),
         BufWriter::new(buffered),
+        BufWriter::new(ff_file),
     )));
 
     let mut thread_handles: Vec<thread::JoinHandle<_>> = Vec::with_capacity(n_workers);
@@ -471,8 +473,6 @@
         let umi_type = umi_type;
         // and the file writer
         let bcout = bc_writer.clone();
-<<<<<<< HEAD
-=======
         // and the bootstrap file writer
         let mut btcout_optional: OptionalLockedHandle<BufWriter<GzEncoder<fs::File>>> =
             Arc::new(Mutex::new(None));
@@ -487,7 +487,6 @@
         }
 
         //let btcout = bt_writer.clone();
->>>>>>> e5b07d82
         // and will need to know the barcode length
         let bclen = ft_vals.bclen;
         let alt_res_cells = alt_res_cells.clone();
@@ -499,11 +498,12 @@
             let mut unique_evidence = vec![false; num_genes];
             let mut no_ambiguity = vec![false; num_genes];
             let mut eq_map = EqMap::new(ref_count);
+            let mut expressed_vec = Vec::<f32>::with_capacity(num_genes);
 
             // pop from the work queue until everything is
             // processed
             while cells_remaining.load(Ordering::SeqCst) > 0 {
-                if let Ok((cell_num, _nbyte, _nrec, buf)) = in_q.pop() {
+                if let Ok((cell_num, _nbyte, nrec, buf)) = in_q.pop() {
                     cells_remaining.fetch_sub(1, Ordering::SeqCst);
                     let mut nbr = BufReader::new(&buf[..]);
                     let mut c = libradicl::Chunk::from_bytes(&mut nbr, &bc_type, &umi_type);
@@ -516,12 +516,37 @@
                     let counts: Vec<f32>;
                     let mut alt_resolution = false;
 
+                    let mut bootstraps: Vec<Vec<f32>> = Vec::new();
                     match resolution {
                         ResolutionStrategy::CellRangerLike => {
-                            counts = pugutils::get_num_molecules_cell_ranger_like(
+                            let gene_eqc = pugutils::get_num_molecules_cell_ranger_like(
                                 &eq_map,
                                 &tid_to_gid,
                                 num_genes,
+                                &log,
+                            );
+                            counts = em_optimize(
+                                &gene_eqc,
+                                &mut unique_evidence,
+                                &mut no_ambiguity,
+                                num_genes,
+                                true,
+                                &log,
+                            );
+                        }
+                        ResolutionStrategy::CellRangerLikeEM => {
+                            let gene_eqc = pugutils::get_num_molecules_cell_ranger_like(
+                                &eq_map,
+                                &tid_to_gid,
+                                num_genes,
+                                &log,
+                            );
+                            counts = em_optimize(
+                                &gene_eqc,
+                                &mut unique_evidence,
+                                &mut no_ambiguity,
+                                num_genes,
+                                false,
                                 &log,
                             );
                         }
@@ -551,6 +576,16 @@
                                 true,
                                 &log,
                             );
+                            if num_bootstraps > 0 {
+                                bootstraps = run_bootstrap(
+                                    &gene_eqc,
+                                    num_bootstraps,
+                                    &counts,
+                                    init_uniform,
+                                    summary_stat,
+                                    &log,
+                                );
+                            }
                         }
                         ResolutionStrategy::Full => {
                             let g = extract_graph(&eq_map, &log);
@@ -567,9 +602,20 @@
                                 &mut unique_evidence,
                                 &mut no_ambiguity,
                                 num_genes,
-                                false,
+                                init_uniform,
                                 &log,
                             );
+
+                            if num_bootstraps > 0 {
+                                bootstraps = run_bootstrap(
+                                    &gene_eqc,
+                                    num_bootstraps,
+                                    &counts,
+                                    init_uniform,
+                                    summary_stat,
+                                    &log,
+                                );
+                            }
                         }
                     }
                     // clear our local variables
@@ -586,13 +632,41 @@
                         alt_res_cells.lock().unwrap().push(cell_num as u64);
                     }
 
+                    //
+                    // featuresStream << "\t" << numRawReads
+                    //   << "\t" << numMappedReads
+                    let mut max_umi = 0.0f32;
+                    let mut sum_umi = 0.0f32;
+                    let mut num_expr: u32 = 0;
+                    expressed_vec.clear();
+                    for c in &counts {
+                        max_umi = if *c > max_umi { *c } else { max_umi };
+                        sum_umi += *c;
+                        if *c > 0.0 {
+                            num_expr += 1;
+                            expressed_vec.push(*c);
+                        }
+                    }
+
+                    let num_reads = nrec;
+                    let dedup_rate = sum_umi / num_reads as f32;
+
+                    // mean of the "expressed" genes
+                    let mean_expr = sum_umi / num_expr as f32;
+                    // number of genes with expression > expressed mean
+                    expressed_vec.retain(|e| e > &mean_expr);
+                    let num_genes_over_mean = expressed_vec.len();
+                    // expressed mean / max expression
+                    let mean_by_max = mean_expr / max_umi;
+
                     {
                         // writing the files
                         let bc_mer: BitKmer = (bc, bclen as u8);
                         let eds_bytes: Vec<u8> = sce::eds::as_bytes(&counts, num_genes)
                             .expect("can't conver vector to eds");
 
-                        let writer = &mut *bcout.lock().unwrap();
+                        let writer_deref = bcout.lock();
+                        let writer = &mut *writer_deref.unwrap();
                         // write to barcode file
                         writeln!(&mut writer.0, "{}\t{}", cell_num, unsafe {
                             std::str::from_utf8_unchecked(&bitmer_to_bytes(bc_mer)[..])
@@ -604,6 +678,65 @@
                             .1
                             .write_all(&eds_bytes)
                             .expect("can't write to matrix file.");
+
+                        writeln!(
+                            &mut writer.2,
+                            "{}\t{}\t{}\t{}\t{}\t{}\t{}",
+                            cell_num,
+                            num_reads,
+                            sum_umi,
+                            dedup_rate,
+                            mean_by_max,
+                            num_expr,
+                            num_genes_over_mean
+                        )
+                        .expect("can't write to feature file");
+                    }
+
+                    // write bootstraps
+                    if num_bootstraps > 0 {
+                        // flatten the bootstraps
+                        if summary_stat {
+                            let eds_mean_bytes: Vec<u8> =
+                                sce::eds::as_bytes(&bootstraps[0], num_genes)
+                                    .expect("can't convert vector to eds");
+                            let eds_var_bytes: Vec<u8> =
+                                sce::eds::as_bytes(&bootstraps[1], num_genes)
+                                    .expect("can't convert vector to eds");
+
+                            let mut writer_deref = btcout_summary_optional.lock().unwrap();
+                            match &mut *writer_deref {
+                                Some(writer) => {
+                                    writer
+                                        .0
+                                        .write_all(&eds_mean_bytes)
+                                        .expect("can't write to matrix file.");
+                                    writer
+                                        .1
+                                        .write_all(&eds_var_bytes)
+                                        .expect("can't write to matrix file.");
+                                }
+                                None => {}
+                            }
+                        } else {
+                            let mut bt_eds_bytes: Vec<u8> = Vec::new();
+                            for i in 0..num_bootstraps {
+                                let bt_eds_bytes_slice =
+                                    sce::eds::as_bytes(&bootstraps[i as usize], num_genes)
+                                        .expect("can't convert vector to eds");
+                                bt_eds_bytes.append(&mut bt_eds_bytes_slice.clone());
+                            }
+
+                            let mut writer_deref = btcout_optional.lock().unwrap();
+                            match &mut *writer_deref {
+                                Some(writer) => {
+                                    writer
+                                        .write_all(&bt_eds_bytes)
+                                        .expect("can't write to matrix file.");
+                                }
+                                None => {}
+                            }
+                        }
                     }
                 }
             }
