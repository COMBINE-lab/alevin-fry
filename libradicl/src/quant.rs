// Copyright 2020 Rob Patro, Avi Srivastava. All rights reserved.
// Use of this source code is governed by a BSD-style
// license that can be found in the LICENSE file.

extern crate bincode;
extern crate crossbeam_queue;
extern crate fasthash;
extern crate indicatif;
extern crate needletail;
extern crate petgraph;
extern crate serde;
extern crate slog;

use self::indicatif::{ProgressBar, ProgressStyle};
use self::petgraph::prelude::*;
#[allow(unused_imports)]
use self::slog::crit;
use self::slog::info;
use crate as libradicl;
use crossbeam_queue::ArrayQueue;

// use fasthash::sea;
use needletail::bitkmer::*;
use scroll::Pwrite;
use serde_json::json;
use smallvec::{smallvec, SmallVec};
use std::collections::HashMap;
use std::fs;
use std::fs::File;
use std::io;
use std::io::Read;
use std::io::Write;
use std::io::{BufReader, BufWriter};
use std::string::ToString;
use std::sync::atomic::{AtomicUsize, Ordering};
use std::sync::{Arc, Mutex};
use std::thread;

use flate2::write::GzEncoder;
use flate2::Compression;

use self::libradicl::em::{em_optimize, run_bootstrap};
use self::libradicl::pugutils;
use self::libradicl::schema::{EqMap, PUGEdgeType, ResolutionStrategy};
use self::libradicl::utils::*;

/// Extracts the parsimonious UMI graphs (PUGs) from the
/// equivalence class map for a given cell.
/// The returned graph is a directed graph (potentially with
/// bidirected edges) where each node consists of an (equivalence
/// class, UMI ID) pair.  Note, crucially, that the UMI ID is simply
/// the rank of the UMI in the list of all distinct UMIs for this
/// equivalence class.  There is a directed edge between any pair of
/// vertices whose set of transcripts overlap and whose UMIs are within
/// a Hamming distance of 1 of each other.  If one node has more than
/// twice the frequency of the other, the edge is directed from the
/// more frequent to the less freuqent node.  Otherwise, edges are
/// added in both directions.
fn extract_graph(
    eqmap: &EqMap,
    log: &slog::Logger,
) -> petgraph::graphmap::GraphMap<(u32, u32), (), petgraph::Directed> {
    let verbose = false;

    // given 2 pairs (UMI, count), determine if an edge exists
    // between them, and if so, what type.
    let has_edge = |x: &(u64, u32), y: &(u64, u32)| -> PUGEdgeType {
        if x.0 == y.0 {
            return PUGEdgeType::BiDirected;
        }
        if x.1 > (2 * y.1 - 1) {
            if count_diff_2_bit_packed(x.0, y.0) < 2 {
                return PUGEdgeType::XToY;
            } else {
                return PUGEdgeType::NoEdge;
            }
        } else if y.1 > (2 * x.1 - 1) {
            if count_diff_2_bit_packed(x.0, y.0) < 2 {
                return PUGEdgeType::YToX;
            } else {
                return PUGEdgeType::NoEdge;
            }
        }
        PUGEdgeType::NoEdge
    };

    let mut _bidirected = 0u64;
    let mut _unidirected = 0u64;

    let mut graph = DiGraphMap::<(u32, u32), ()>::new();
    let mut hset = vec![0u8; eqmap.num_eq_classes()];
    let mut idxvec: SmallVec<[u32; 128]> = SmallVec::new();

    // insert all of the nodes up front to avoid redundant
    // checks later.
    for eqid in 0..eqmap.num_eq_classes() {
        // get the info Vec<(UMI, frequency)>
        let eq = &eqmap.eqc_info[eqid];
        let u1 = &eq.umis;
        for (xi, _x) in u1.iter().enumerate() {
            graph.add_node((eqid as u32, xi as u32));
        }
    }

    // for every equivalence class in this cell
    for eqid in 0..eqmap.num_eq_classes() {
        if verbose && eqid % 1000 == 0 {
            print!("\rprocessed {:?} eq classes", eqid);
            io::stdout().flush().expect("Could not flush stdout");
        }

        // get the info Vec<(UMI, frequency)>
        let eq = &eqmap.eqc_info[eqid];

        // for each (umi, count) pair and its index
        let u1 = &eq.umis;
        for (xi, x) in u1.iter().enumerate() {
            // add a node
            // graph.add_node((eqid as u32, xi as u32));

            // for each (umi, freq) pair and node after this one
            for (xi2, x2) in u1.iter().enumerate().skip(xi + 1) {
                //for xi2 in (xi + 1)..u1.len() {
                // x2 is the other (umi, freq) pair
                //let x2 = &u1[xi2];

                // add a node for it
                // graph.add_node((eqid as u32, xi2 as u32));

                // determine if an edge exists between x and x2, and if so, what kind
                let et = has_edge(&x, &x2);
                // for each type of edge, add the appropriate edge in the graph
                match et {
                    PUGEdgeType::BiDirected => {
                        graph.add_edge((eqid as u32, xi as u32), (eqid as u32, xi2 as u32), ());
                        graph.add_edge((eqid as u32, xi2 as u32), (eqid as u32, xi as u32), ());
                        _bidirected += 1;
                        //if multi_gene_vec[eqid] == true {
                        //    bidirected_in_multigene += 1;
                        //}
                    }
                    PUGEdgeType::XToY => {
                        graph.add_edge((eqid as u32, xi as u32), (eqid as u32, xi2 as u32), ());
                        _unidirected += 1;
                        //if multi_gene_vec[eqid] == true {
                        //    unidirected_in_multigene += 1;
                        //}
                    }
                    PUGEdgeType::YToX => {
                        graph.add_edge((eqid as u32, xi2 as u32), (eqid as u32, xi as u32), ());
                        _unidirected += 1;
                        //if multi_gene_vec[eqid] == true {
                        //    unidirected_in_multigene += 1;
                        //}
                    }
                    PUGEdgeType::NoEdge => {}
                }
            }
        }

        //hset.clear();
        //hset.resize(eqmap.num_eq_classes(), 0u8);
        for i in &idxvec {
            hset[*i as usize] = 0u8;
        }
        let stf = idxvec.len() > 128;
        idxvec.clear();
        if stf {
            idxvec.shrink_to_fit();
        }

        // for every reference id in this eq class
        for r in eqmap.refs_for_eqc(eqid as u32) {
            // find the equivalence classes sharing this reference
            for eq2id in eqmap.eq_classes_containing(*r).iter() {
                // if eq2id <= eqid, then we already observed the relevant edges
                // when we process eq2id
                if (*eq2id as usize) <= eqid {
                    continue;
                }
                // otherwise, if we have already processed this other equivalence
                // class because it shares _another_ reference (apart from r) with
                // the current equivalence class, then skip it.
                if hset[*eq2id as usize] > 0 {
                    continue;
                }

                // recall that we processed this eq class as a neighbor of eqid
                hset[*eq2id as usize] = 1;
                idxvec.push(*eq2id as u32);
                let eq2 = &eqmap.eqc_info[*eq2id as usize];

                // compare all the umis between eqid and eq2id
                let u2 = &eq2.umis;
                for (xi, x) in u1.iter().enumerate() {
                    // Node for equiv : eqid and umi : xi
                    // graph.add_node((eqid as u32, xi as u32));

                    for (yi, y) in u2.iter().enumerate() {
                        // Node for equiv : eq2id and umi : yi
                        // graph.add_node((*eq2id as u32, yi as u32));

                        let et = has_edge(&x, &y);
                        match et {
                            PUGEdgeType::BiDirected => {
                                graph.add_edge((eqid as u32, xi as u32), (*eq2id, yi as u32), ());
                                graph.add_edge((*eq2id, yi as u32), (eqid as u32, xi as u32), ());
                                _bidirected += 1;
                                //if multi_gene_vec[eqid] == true
                                //    || multi_gene_vec[*eq2id as usize] == true
                                //{
                                //    bidirected_in_multigene += 1;
                                //}
                            }
                            PUGEdgeType::XToY => {
                                graph.add_edge((eqid as u32, xi as u32), (*eq2id, yi as u32), ());
                                _unidirected += 1;
                                //if multi_gene_vec[eqid] == true
                                //    || multi_gene_vec[*eq2id as usize] == true
                                //{
                                //    unidirected_in_multigene += 1;
                                //}
                            }
                            PUGEdgeType::YToX => {
                                graph.add_edge((*eq2id, yi as u32), (eqid as u32, xi as u32), ());
                                _unidirected += 1;
                                //if multi_gene_vec[eqid] == true
                                //    || multi_gene_vec[*eq2id as usize] == true
                                //{
                                //    unidirected_in_multigene += 1;
                                //}
                            }
                            PUGEdgeType::NoEdge => {}
                        }
                    }
                }
            }
        }
    }

    if verbose {
        info!(
            log,
            "\n\nsize of graph ({:?}, {:?})\n\n",
            graph.node_count(),
            graph.edge_count()
        );
    }
    graph
}

pub fn quantify(
    input_dir: String,
    tg_map: String,
    output_dir: String,
    num_threads: u32,
    num_bootstraps: u32,
    resolution: ResolutionStrategy,
    //no_em: bool,
    //naive: bool,
    log: &slog::Logger,
) -> Result<(), Box<dyn std::error::Error>> {
    let parent = std::path::Path::new(&input_dir);
    let i_file = File::open(parent.join("map.collated.rad")).unwrap();
    let mut br = BufReader::new(i_file);
    let hdr = libradicl::RADHeader::from_bytes(&mut br);
    info!(
        log,
        "paired : {:?}, ref_count : {:?}, num_chunks : {:?}",
        hdr.is_paired != 0,
        hdr.ref_count,
        hdr.num_chunks
    );

    // now that we have the header, parse and convert the
    // tgmap.

    // first, build a hash of each transcript to it's index
    let mut rname_to_id: HashMap<String, u32> = HashMap::with_capacity(hdr.ref_count as usize);
    for (i, n) in hdr.ref_names.iter().enumerate() {
        rname_to_id.insert(n.clone(), i as u32);
    }
    //println!("{:?}", hdr.ref_names);

    // will hold the unique gene names in the order they are encountered
    let mut gene_names: Vec<String> = Vec::with_capacity((hdr.ref_count / 2) as usize);
    let mut gene_name_to_id: HashMap<String, u32> = HashMap::new();

    // now read in the transcript to gene map
    type TSVRec = (String, String);

    // map each transcript id to the corresponding gene id
    // the transcript name can be looked up from the id in the RAD header,
    // and the gene name can be looked up from the id in the gene_names
    // vector.
    let mut tid_to_gid = vec![u32::MAX; hdr.ref_count as usize];

    let t2g_file = std::fs::File::open(tg_map).expect("couldn't open file");
    let mut rdr = csv::ReaderBuilder::new()
        .has_headers(false)
        .delimiter(b'\t')
        .from_reader(t2g_file);

    // now, map each transcript index to it's corresponding gene index
    let mut found = 0usize;
    for result in rdr.deserialize() {
        let record: TSVRec = result?;
        // first, get the id for this gene
        let next_id = gene_name_to_id.len() as u32;
        let gene_id = *gene_name_to_id.entry(record.1.clone()).or_insert(next_id);
        // if we haven't added this gene name already, then
        // append it now to the list of gene names.
        if gene_id == next_id {
            gene_names.push(record.1);
        }
        // get the transcript id
        if let Some(transcript_id) = rname_to_id.get(&record.0) {
            found += 1;
            tid_to_gid[*transcript_id as usize] = gene_id;
        }
    }
    assert_eq!(
        found, hdr.ref_count as usize,
        "The tg-map must contain a gene mapping for all transcripts in the header"
    );

    info!(
        log,
        "tg-map contained {} genes mapping to {} transcripts.",
        gene_names.len(),
        found
    );

    // file-level
    let fl_tags = libradicl::TagSection::from_bytes(&mut br);
    info!(log, "read {:?} file-level tags", fl_tags.tags.len());
    // read-level
    let rl_tags = libradicl::TagSection::from_bytes(&mut br);
    info!(log, "read {:?} read-level tags", rl_tags.tags.len());
    // alignment-level
    let al_tags = libradicl::TagSection::from_bytes(&mut br);
    info!(log, "read {:?} alignemnt-level tags", al_tags.tags.len());

    let ft_vals = libradicl::FileTags::from_bytes(&mut br);
    info!(log, "File-level tag values {:?}", ft_vals);

    let bct = rl_tags.tags[0].typeid;
    let umit = rl_tags.tags[1].typeid;

    let mut _num_reads: usize = 0;

    let pbar = ProgressBar::new(hdr.num_chunks);
    pbar.set_style(
        ProgressStyle::default_bar()
            .template(
                "{spinner:.green} [{elapsed_precise}] [{bar:40.cyan/blue}] {pos:>7}/{len:7} {msg}",
            )
            .progress_chars("╢▌▌░╟"),
    );

    // Trying this parallelization strategy to avoid
    // many temporary data structures.

    // We have a work queue that contains collated chunks
    // (i.e. data at the level of each cell).  One thread
    // populates the queue, and the remaining worker threads
    // pop a chunk, perform the quantification, and update the
    // output.  The updating of the output requires acquiring
    // two locks (1) to update the data in the matrix and
    // (2) to write to the barcode file.  We also have to
    // decrement an atomic coutner for the numebr of cells that
    // remain to be processed.

    // create a thread-safe queue based on the number of worker threads
    let n_workers = if num_threads > 1 {
        (num_threads - 1) as usize
    } else {
        1
    };
    let q = Arc::new(ArrayQueue::<(usize, u32, u32, Vec<u8>)>::new(4 * n_workers));

    // the number of cells left to process
    let cells_to_process = Arc::new(AtomicUsize::new(hdr.num_chunks as usize));
    // each thread needs a *read-only* copy of this transcript <-> gene map
    let tid_to_gid_shared = std::sync::Arc::new(tid_to_gid);
    // the number of reference sequences
    let ref_count = hdr.ref_count as u32;
    // the types for the barcodes and umis
    let bc_type = libradicl::decode_int_type_tag(bct).expect("unsupported barcode type id.");
    let umi_type = libradicl::decode_int_type_tag(umit).expect("unsupported umi type id.");
    // the number of genes (different than the number of reference sequences, which are transcripts)
    let num_genes = gene_name_to_id.len();

    // create our output directory
    let output_path = std::path::Path::new(&output_dir);
    fs::create_dir_all(output_path)?;

    // well need a protected handle to write out the barcode
    let bc_path = output_path.join("barcodes.txt");
    let bc_file = fs::File::create(bc_path)?;

    let mat_path = output_path.join("counts.eds.gz");
    let buffered = GzEncoder::new(fs::File::create(mat_path)?, Compression::default());

    let ff_path = output_path.join("features.txt");
    let mut ff_file = fs::File::create(ff_path)?;
    writeln!(ff_file, "cell_num\tnum_mapped\ttot_umi\tdedup_rate\tmean_by_max\ttotal_expressed_genes\tnum_genes_over_mean")?;

    let alt_res_cells = Arc::new(Mutex::new(Vec::<u64>::new()));

    let bc_writer = Arc::new(Mutex::new((
        BufWriter::new(bc_file),
        BufWriter::new(buffered),
        BufWriter::new(ff_file),
    )));

    let mut thread_handles: Vec<thread::JoinHandle<_>> = Vec::with_capacity(n_workers);
    // for each worker, spawn off a thread
    for _worker in 0..n_workers {
        // each thread will need to access the work queue
        let in_q = q.clone();
        // and the logger
        let log = log.clone();
        // the shared tid_to_gid map
        let tid_to_gid = tid_to_gid_shared.clone();
        // and the atomic counter of remaining work
        let cells_remaining = cells_to_process.clone();
        // they will need to know the bc and umi type
        let bc_type = bc_type;
        let umi_type = umi_type;
        // and the file writer
        let bcout = bc_writer.clone();
        // and will need to know the barcode length
        let bclen = ft_vals.bclen;
        let alt_res_cells = alt_res_cells.clone();

        // now, make the worker thread
        let handle = std::thread::spawn(move || {
            // these can be created once and cleared after processing
            // each cell.
            let mut unique_evidence = vec![false; num_genes];
            let mut no_ambiguity = vec![false; num_genes];
            let mut eq_map = EqMap::new(ref_count);
            let mut expressed_vec = Vec::<f32>::with_capacity(num_genes);

            // pop from the work queue until everything is
            // processed
            while cells_remaining.load(Ordering::SeqCst) > 0 {
                if let Ok((cell_num, _nbyte, nrec, buf)) = in_q.pop() {
                    cells_remaining.fetch_sub(1, Ordering::SeqCst);
                    let mut nbr = BufReader::new(&buf[..]);
                    let mut c = libradicl::Chunk::from_bytes(&mut nbr, &bc_type, &umi_type);
                    let bc = c.reads.first().expect("chunk with no reads").bc;
                    eq_map.init_from_chunk(&mut c);

                    let counts: Vec<f32>;
<<<<<<< HEAD
                    let bootstraps: Vec<Vec<f32>>;
=======
                    let mut alt_resolution = false;

>>>>>>> 8b84a8cd
                    match resolution {
                        ResolutionStrategy::CellRangerLike => {
                            let gene_eqc = pugutils::get_num_molecules_cell_ranger_like(
                                &eq_map,
                                &tid_to_gid,
                                num_genes,
                                &log,
                            );
                            counts = em_optimize(
                                &gene_eqc,
                                &mut unique_evidence,
                                &mut no_ambiguity,
                                num_genes,
                                true,
                                &log,
                            );
                        }
                        ResolutionStrategy::CellRangerLikeEM => {
                            let gene_eqc = pugutils::get_num_molecules_cell_ranger_like(
                                &eq_map,
                                &tid_to_gid,
                                num_genes,
                                &log,
                            );
                            counts = em_optimize(
                                &gene_eqc,
                                &mut unique_evidence,
                                &mut no_ambiguity,
                                num_genes,
                                false,
                                &log,
                            );
                        }
                        ResolutionStrategy::Trivial => {
                            counts = pugutils::get_num_molecules_trivial_discard_all_ambig(
                                &eq_map,
                                &tid_to_gid,
                                num_genes,
                                &log,
                            );
                        }
                        ResolutionStrategy::Parsimony => {
                            let g = extract_graph(&eq_map, &log);
                            let (gene_eqc, alt_res) = pugutils::get_num_molecules(
                                &g,
                                &eq_map,
                                &tid_to_gid,
                                num_genes,
                                &log,
                            );
                            alt_resolution = alt_res;
                            counts = em_optimize(
                                &gene_eqc,
                                &mut unique_evidence,
                                &mut no_ambiguity,
                                num_genes,
                                true,
                                &log,
                            );
                            if num_bootstraps > 0 {
                                bootstraps = run_bootstrap(
                                    &gene_eqc,
                                    num_bootstraps,
                                    &counts,
                                    true,
                                    &log,
                                );
                            }
                        }
                        ResolutionStrategy::Full => {
                            let g = extract_graph(&eq_map, &log);
                            let (gene_eqc, alt_res) = pugutils::get_num_molecules(
                                &g,
                                &eq_map,
                                &tid_to_gid,
                                num_genes,
                                &log,
                            );
                            alt_resolution = alt_res;
                            counts = em_optimize(
                                &gene_eqc,
                                &mut unique_evidence,
                                &mut no_ambiguity,
                                num_genes,
                                false,
                                &log,
                            );
                            if num_bootstraps > 0 {
                                bootstraps = run_bootstrap(
                                    &gene_eqc,
                                    num_bootstraps,
                                    &counts,
                                    true,
                                    &log,
                                );
                            }
                        }
                    }
                    // clear our local variables
                    eq_map.clear();
                    // Note: there is a fill method, but it is only on
                    // the nightly branch.  Use this for now:
                    unique_evidence.clear();
                    unique_evidence.resize(num_genes, false);
                    no_ambiguity.clear();
                    no_ambiguity.resize(num_genes, false);
                    // done clearing

                    if alt_resolution {
                        alt_res_cells.lock().unwrap().push(cell_num as u64);
                    }

                    //
                    // featuresStream << "\t" << numRawReads
                    //   << "\t" << numMappedReads
                    let mut max_umi = 0.0f32;
                    let mut sum_umi = 0.0f32;
                    let mut num_expr: u32 = 0;
                    expressed_vec.clear();
                    for c in &counts {
                        max_umi = if *c > max_umi { *c } else { max_umi };
                        sum_umi += *c;
                        if *c > 0.0 {
                            num_expr += 1;
                            expressed_vec.push(*c);
                        }
                    }

                    let num_reads = nrec;
                    let dedup_rate = sum_umi / num_reads as f32;

                    // mean of the "expressed" genes
                    let mean_expr = sum_umi / num_expr as f32;
                    // number of genes with expression > expressed mean
                    expressed_vec.retain(|e| e > &mean_expr);
                    let num_genes_over_mean = expressed_vec.len();
                    // expressed mean / max expression
                    let mean_by_max = mean_expr / max_umi;

                    {
                        // writing the files
                        let bc_mer: BitKmer = (bc, bclen as u8);
                        let eds_bytes: Vec<u8> = sce::eds::as_bytes(&counts, num_genes)
                            .expect("can't conver vector to eds");
                        
                        let mut bt_eds_bytes : Vec<u8>;
                        if num_bootstraps > 0 {
                            for i in 0..num_bootstraps {
                                let mut bt_eds_bytes_slice = sce::eds::as_bytes(bootstraps[i as usize], num_genes)
                                .expect("can't convert vector to eds");
                                bt_eds_bytes.append(& mut bt_eds_bytes_slice.clone());
                            }
                        }

                        let writer = &mut *bcout.lock().unwrap();
                        // write to barcode file
                        writeln!(&mut writer.0, "{}\t{}", cell_num, unsafe {
                            std::str::from_utf8_unchecked(&bitmer_to_bytes(bc_mer)[..])
                        })
                        .expect("can't write to barcode file.");

                        // write to matrix file
                        writer
                            .1
                            .write_all(&eds_bytes)
                            .expect("can't write to matrix file.");
<<<<<<< HEAD
                            
=======

                        writeln!(
                            &mut writer.2,
                            "{}\t{}\t{}\t{}\t{}\t{}\t{}",
                            cell_num,
                            num_reads,
                            sum_umi,
                            dedup_rate,
                            mean_by_max,
                            num_expr,
                            num_genes_over_mean
                        )
                        .expect("can't write to feature file");
>>>>>>> 8b84a8cd
                    }
                }
            }
        });

        thread_handles.push(handle);
    }

    let mut buf = vec![0u8; 65536];
    for cell_num in 0..(hdr.num_chunks as usize) {
        let (nbytes_chunk, nrec_chunk) = libradicl::Chunk::read_header(&mut br);
        buf.resize(nbytes_chunk as usize + 8, 0);
        buf.pwrite::<u32>(nbytes_chunk, 0)?;
        buf.pwrite::<u32>(nrec_chunk, 4)?;
        br.read_exact(&mut buf[8..]).unwrap();
        loop {
            if !q.is_full() {
                let r = q.push((cell_num, nbytes_chunk, nrec_chunk, buf.clone()));
                if r.is_ok() {
                    pbar.inc(1);
                    break;
                }
            }
        }
    }

    let gn_path = output_path.join("gene_names.txt");
    let gn_file = File::create(gn_path).expect("couldn't create gene name file.");
    let mut gn_writer = BufWriter::new(gn_file);
    for g in gene_names {
        gn_writer.write_all(format!("{}\n", g).as_bytes())?;
    }

    for h in thread_handles {
        match h.join() {
            Ok(_) => {}
            Err(_e) => {
                info!(log, "thread panicked");
            }
        }
    }

    let pb_msg = format!("finished quantifying {} cells.", hdr.num_chunks);
    pbar.finish_with_message(&pb_msg);

    let meta_info = json!({
        "resolution_strategy" : resolution.to_string(),
        "num_quantified_cells" : hdr.num_chunks,
        "num_genes" : num_genes,
        "alt_resolved_cell_numbers" : *alt_res_cells.lock().unwrap()
    });

    let mut meta_info_file = File::create(output_path.join("meta_info.json"))
        .expect("couldn't create meta_info.json file.");
    let aux_info_str = serde_json::to_string_pretty(&meta_info).expect("could not format json.");
    meta_info_file
        .write_all(aux_info_str.as_bytes())
        .expect("cannot write to meta_info.json file");

    Ok(())
}<|MERGE_RESOLUTION|>--- conflicted
+++ resolved
@@ -454,12 +454,9 @@
                     eq_map.init_from_chunk(&mut c);
 
                     let counts: Vec<f32>;
-<<<<<<< HEAD
                     let bootstraps: Vec<Vec<f32>>;
-=======
                     let mut alt_resolution = false;
 
->>>>>>> 8b84a8cd
                     match resolution {
                         ResolutionStrategy::CellRangerLike => {
                             let gene_eqc = pugutils::get_num_molecules_cell_ranger_like(
@@ -626,9 +623,7 @@
                             .1
                             .write_all(&eds_bytes)
                             .expect("can't write to matrix file.");
-<<<<<<< HEAD
                             
-=======
 
                         writeln!(
                             &mut writer.2,
@@ -642,7 +637,6 @@
                             num_genes_over_mean
                         )
                         .expect("can't write to feature file");
->>>>>>> 8b84a8cd
                     }
                 }
             }
