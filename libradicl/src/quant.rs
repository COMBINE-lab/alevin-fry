--- conflicted
+++ resolved
@@ -410,13 +410,11 @@
     let bootstrap_var_path = output_path.join("bootstraps_var.eds.gz");
     let buffered = GzEncoder::new(fs::File::create(mat_path)?, Compression::default());
 
-<<<<<<< HEAD
     let ff_path = output_path.join("features.txt");
     let mut ff_file = fs::File::create(ff_path)?;
     writeln!(ff_file, "cell_num\tnum_mapped\ttot_umi\tdedup_rate\tmean_by_max\ttotal_expressed_genes\tnum_genes_over_mean")?;
 
     let alt_res_cells = Arc::new(Mutex::new(Vec::<u64>::new()));
-=======
     let mut bt_writer_optional : Arc<Mutex<Option<BufWriter<GzEncoder<fs::File>>>>> = Arc::new(Mutex::new(None));
     let mut bt_summary_writer_optional : Arc<Mutex<Option<(BufWriter<GzEncoder<fs::File>>, BufWriter<GzEncoder<fs::File>>)>>> = Arc::new(Mutex::new(None));
     if num_bootstraps > 0 {
@@ -441,7 +439,6 @@
     // let bt_writer = Arc::new(Mutex::new(
     //     BufWriter::new(bt_buffered),
     // ));
->>>>>>> 0260a600
 
     let bc_writer = Arc::new(Mutex::new((
         BufWriter::new(bc_file),
@@ -502,13 +499,9 @@
                     eq_map.init_from_chunk(&mut c);
 
                     let counts: Vec<f32>;
-<<<<<<< HEAD
-                    let bootstraps: Vec<Vec<f32>>;
                     let mut alt_resolution = false;
 
-=======
                     let mut bootstraps: Vec<Vec<f32>> = Vec::new();
->>>>>>> 0260a600
                     match resolution {
                         ResolutionStrategy::CellRangerLike => {
                             let gene_eqc = pugutils::get_num_molecules_cell_ranger_like(
@@ -672,6 +665,19 @@
                             .write_all(&eds_bytes)
                             .expect("can't write to matrix file.");
 
+                        writeln!(
+                            &mut writer.2,
+                            "{}\t{}\t{}\t{}\t{}\t{}\t{}",
+                            cell_num,
+                            num_reads,
+                            sum_umi,
+                            dedup_rate,
+                            mean_by_max,
+                            num_expr,
+                            num_genes_over_mean
+                        )
+                        .expect("can't write to feature file");
+
                     }
                     
                     // write bootstraps
@@ -700,22 +706,6 @@
                             
                         } else {
                             let mut bt_eds_bytes : Vec<u8> = Vec::new();
-                            
-<<<<<<< HEAD
-
-                        writeln!(
-                            &mut writer.2,
-                            "{}\t{}\t{}\t{}\t{}\t{}\t{}",
-                            cell_num,
-                            num_reads,
-                            sum_umi,
-                            dedup_rate,
-                            mean_by_max,
-                            num_expr,
-                            num_genes_over_mean
-                        )
-                        .expect("can't write to feature file");
-=======
                             for i in 0..num_bootstraps {
                                 let bt_eds_bytes_slice = sce::eds::as_bytes(&bootstraps[i as usize], num_genes)
                                     .expect("can't convert vector to eds");
@@ -732,7 +722,6 @@
                                 None => {},
                             }
                         }
->>>>>>> 0260a600
                     }
                 }
             }
