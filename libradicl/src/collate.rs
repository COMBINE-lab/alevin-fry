--- conflicted
+++ resolved
@@ -306,11 +306,7 @@
     // make sure that the buffer is empty
     // and that br starts reading from exactly
     // where we expect.
-<<<<<<< HEAD
-    if br.buffer().len() > 0 {
-=======
     if !br.buffer().is_empty() {
->>>>>>> ebe08083
         br.consume(br.buffer().len());
     }
 
@@ -801,11 +797,7 @@
     // make sure that the buffer is empty
     // and that br starts reading from exactly
     // where we expect.
-<<<<<<< HEAD
-    if br.buffer().len() > 0 {
-=======
     if !br.buffer().is_empty() {
->>>>>>> ebe08083
         br.consume(br.buffer().len());
     }
 
