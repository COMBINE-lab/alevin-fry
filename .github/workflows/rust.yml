--- conflicted
+++ resolved
@@ -18,11 +18,7 @@
     runs-on: ${{ matrix.os }}
     steps:
       - name: Checkout repository
-<<<<<<< HEAD
-        uses: actions/checkout@v2.6.0
-=======
         uses: actions/checkout@v3
->>>>>>> 301e5e25
 
       - name: Install stable toolchain
         uses: dtolnay/rust-toolchain@stable
@@ -40,11 +36,8 @@
         os: [ubuntu-latest, macos-latest]
     runs-on: ${{ matrix.os }}
     steps:
-<<<<<<< HEAD
-    - uses: actions/checkout@v2.6.0
-=======
     - uses: actions/checkout@v3
->>>>>>> 301e5e25
+
     - name: Build
       run: cargo build --verbose
     - name: Run tests
@@ -58,11 +51,8 @@
     runs-on: ${{ matrix.os }}
     steps:
       - name: Checkout repository
-<<<<<<< HEAD
-        uses: actions/checkout@v2.6.0
-=======
         uses: actions/checkout@v3
->>>>>>> 301e5e25
+
 
       - name: Install stable toolchain
         uses: dtolnay/rust-toolchain@stable
@@ -82,11 +72,8 @@
         os: [ubuntu-latest, macos-latest]
     runs-on: ${{ matrix.os }}
     steps:
-<<<<<<< HEAD
-    - uses: actions/checkout@v2.6.0
-=======
     - uses: actions/checkout@v3
->>>>>>> 301e5e25
+    
     - name: Install
       run: cargo build --release
     - name: sample run
